--- conflicted
+++ resolved
@@ -38,11 +38,7 @@
     println!("Deployed ETH bridge at address: {}", eth_bridge.address());
 
     println!("Sending ETH deposit...");
-<<<<<<< HEAD
     let builder = eth_bridge.deposit(sender, data, bytes!()).value(amount);
-=======
-    let builder = eth_bridge.deposit(sender, data, relayer).value(amount);
->>>>>>> 5fe87258
     let tx = builder.send().await?.get_receipt().await?;
 
     // Get deposit ID from the transaction receipt logs
