--- conflicted
+++ resolved
@@ -15,12 +15,8 @@
         uint256 timestamp;
         uint256 blockNumber;
         bytes32[] blobHashes;
-<<<<<<< HEAD
+        bytes data;
         HookQuery[] queries;
-=======
-        bytes data;
-        MetadataQuery[] queries;
->>>>>>> 3850f055
         bytes[] metadata;
     }
 
@@ -33,15 +29,11 @@
     /// @param numBlobs the number of blobs accompanying this function call.
     /// @param data the data to publish in calldata.
     /// @param queries the calls required to retrieve L1 metadata hashes associated with this publication.
-<<<<<<< HEAD
-    function publish(uint256 numBlobs, HookQuery[] calldata queries) external payable;
-=======
     /// @dev there can be multiple queries because a single publication might represent multiple rollups,
     /// each with their own L1 metadata requirements
     /// @dev append a hash representing all blobs and L1 metadata to `publicationHashes`.
     /// The number of blobs is not validated. Additional blobs are ignored. Empty blobs have a hash of zero.
-    function publish(uint256 numBlobs, bytes calldata data, MetadataQuery[] calldata queries) external payable;
->>>>>>> 3850f055
+    function publish(uint256 numBlobs, bytes calldata data, HookQuery[] calldata queries) external payable;
 
     /// @notice retrieve a hash representing a previous publication
     /// @param idx the index of the publication hash
