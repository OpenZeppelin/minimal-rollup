// SPDX-License-Identifier: MIT
pragma solidity ^0.8.28;

/// @dev Bridges native value (i.e. ETH) by creating and verifying ETHDeposits.
///
/// These can be created by sending value to the `deposit` function. Later, the receiver can
/// claim the deposit on the destination chain by using a storage proof.
interface IETHBridge {
    struct ETHDeposit {
        // The nonce of the deposit
        uint256 nonce;
        // The sender of the deposit
        address from;
        // The receiver of the deposit
        address to;
        // The amount of the deposit
        uint256 amount;
        // Any calldata to be sent to the receiver in case of a contract
        bytes data;
<<<<<<< HEAD
        // Allows depositer to specify a relayer address if they want
        // in order to avoid race conditions (zero address to allow any relayer)
        address relayer;
        // Address that is allowed to cancel the deposit on the destination chain (zero address means deposit is
        // uncancellable)
        address canceler;
=======
        // Application-specific context data (e.g., for relayer selection, tips, etc.)
        bytes context;
>>>>>>> 2e3f9c8b
    }

    /// @dev Emitted when a deposit is made.
    /// @param id The deposit id
    /// @param deposit The ETH deposit
    event DepositMade(bytes32 indexed id, ETHDeposit deposit);

    /// @dev Emitted when a deposit is claimed.
    /// @param id The deposit id
    /// @param deposit The claimed ETH deposit
    event DepositClaimed(bytes32 indexed id, ETHDeposit deposit);

    /// @dev Emitted when a deposit is cancelled.
    /// @param id The deposit id
    /// @param claimee The address that received the cancelled deposit
    event DepositCancelled(bytes32 indexed id, address claimee);

    /// @dev Failed to call the receiver with value.
    error FailedClaim();

    /// @dev Deposit has already been claimed or cancelled.
    error DepositAlreadyProcessed();

    /// @dev Only canceler can cancel a deposit.
    error OnlyCanceler();

    /// @notice Whether the deposit identified by `id` has been processed (claimed or cancelled).
    /// @param id The deposit id
    function processed(bytes32 id) external view returns (bool);

    /// @dev ETH Deposit identifier.
    /// @param ethDeposit The ETH deposit struct
    function getDepositId(ETHDeposit memory ethDeposit) external view returns (bytes32 id);

    /// @dev Creates an ETH deposit with `msg.value`
    /// @param to The receiver of the deposit
    /// @param data Any calldata to be sent to the receiver in case of a contract
<<<<<<< HEAD
    /// @param relayer Address of the allowed relayer (0 for any)
    /// @param canceler Address that is allowed to cancel the deposit (zero address means deposit is uncancellable)
    function deposit(address to, bytes memory data, address relayer, address canceler)
        external
        payable
        returns (bytes32 id);
=======
    /// @param context Application-specific context data
    function deposit(address to, bytes memory data, bytes memory context) external payable returns (bytes32 id);
>>>>>>> 2e3f9c8b

    /// @dev Claims an ETH deposit created by the sender (`from`) with `nonce`. The `value` ETH claimed  is
    /// sent to the receiver (`to`) after verifying a storage proof.
    /// @param ethDeposit The ETH deposit struct
    /// @param height The `height` of the checkpoint on the source chain (i.e. the block number or publicationId)
    /// @param proof Encoded proof of the storage slot where the deposit is stored
    function claimDeposit(ETHDeposit memory ethDeposit, uint256 height, bytes memory proof) external;

    /// @dev Initiates a cancel on the deposit, must be called by the canceler on the destination chain.
    /// @param ethDeposit The ETH deposit struct
    /// @param claimee The address that will receive the cancelled deposit
    /// @param height The `height` of the checkpoint on the source chain (i.e. the block number or publicationId)
    /// @param proof Encoded proof of the storage slot where the deposit is stored
    function cancelDeposit(ETHDeposit memory ethDeposit, address claimee, uint256 height, bytes memory proof)
        external;
}<|MERGE_RESOLUTION|>--- conflicted
+++ resolved
@@ -17,17 +17,11 @@
         uint256 amount;
         // Any calldata to be sent to the receiver in case of a contract
         bytes data;
-<<<<<<< HEAD
-        // Allows depositer to specify a relayer address if they want
-        // in order to avoid race conditions (zero address to allow any relayer)
-        address relayer;
+        // Application-specific context data (e.g., for relayer selection, tips, etc.)
+        bytes context;
         // Address that is allowed to cancel the deposit on the destination chain (zero address means deposit is
         // uncancellable)
         address canceler;
-=======
-        // Application-specific context data (e.g., for relayer selection, tips, etc.)
-        bytes context;
->>>>>>> 2e3f9c8b
     }
 
     /// @dev Emitted when a deposit is made.
@@ -65,17 +59,12 @@
     /// @dev Creates an ETH deposit with `msg.value`
     /// @param to The receiver of the deposit
     /// @param data Any calldata to be sent to the receiver in case of a contract
-<<<<<<< HEAD
-    /// @param relayer Address of the allowed relayer (0 for any)
+    /// @param context Application-specific context data
     /// @param canceler Address that is allowed to cancel the deposit (zero address means deposit is uncancellable)
-    function deposit(address to, bytes memory data, address relayer, address canceler)
+    function deposit(address to, bytes memory data, bytes memory context, address canceler)
         external
         payable
         returns (bytes32 id);
-=======
-    /// @param context Application-specific context data
-    function deposit(address to, bytes memory data, bytes memory context) external payable returns (bytes32 id);
->>>>>>> 2e3f9c8b
 
     /// @dev Claims an ETH deposit created by the sender (`from`) with `nonce`. The `value` ETH claimed  is
     /// sent to the receiver (`to`) after verifying a storage proof.
