// SPDX-License-Identifier: MIT
pragma solidity ^0.8.28;

/// @dev Bridges native value (i.e. ETH) by creating and verifying ETHDeposits.
///
/// These can be created by sending value to the `deposit` function. Later, the receiver can
/// claim the deposit on the destination chain by using a storage proof.
interface IETHBridge {
    struct ETHDeposit {
        // The nonce of the deposit
        uint256 nonce;
        // The sender of the deposit
        address from;
        // The receiver of the deposit
        address to;
        // The amount of the deposit
        uint256 amount;
        // Any calldata to be sent to the receiver in case of a contract
        bytes data;
<<<<<<< HEAD
        // Address that is allowed to cancel the deposit on the destination chain (zero address means deposit is
        // uncancellable)
        address canceler;
=======
        // Allows depositer to specify a relayer address if they want
        // in order to avoid race conditions (zero address to allow any relayer)
        address relayer;
>>>>>>> 2e897d3e
    }

    /// @dev Emitted when a deposit is made.
    /// @param id The deposit id
    /// @param deposit The ETH deposit
    event DepositMade(bytes32 indexed id, ETHDeposit deposit);

    /// @dev Emitted when a deposit is claimed.
    /// @param id The deposit id
    /// @param deposit The claimed ETH deposit
    event DepositClaimed(bytes32 indexed id, ETHDeposit deposit);

    /// @dev Emitted when a deposit is cancelled.
    /// @param id The deposit id
    /// @param claimee The address that received the cancelled deposit
    event DepositCancelled(bytes32 indexed id, address claimee);

    /// @dev Failed to call the receiver with value.
    error FailedClaim();

    /// @dev Deposit has already been claimed or cancelled.
    error DepositAlreadyProcessed();

    /// @dev Only canceler can cancel a deposit.
    error OnlyCanceler();

    /// @notice Whether the deposit identified by `id` has been processed (claimed or cancelled).
    /// @param id The deposit id
    function processed(bytes32 id) external view returns (bool);

    /// @dev ETH Deposit identifier.
    /// @param ethDeposit The ETH deposit struct
    function getDepositId(ETHDeposit memory ethDeposit) external view returns (bytes32 id);

    /// @dev Creates an ETH deposit with `msg.value`
    /// @param to The receiver of the deposit
    /// @param data Any calldata to be sent to the receiver in case of a contract
<<<<<<< HEAD
    /// @param canceler Address that is allowed to cancel the deposit (zero address means deposit is uncancellable)
    function deposit(address to, bytes memory data, address canceler) external payable returns (bytes32 id);
=======
    /// @param relayer Address of the allowed relayer (0 for any)
    function deposit(address to, bytes memory data, address relayer) external payable returns (bytes32 id);
>>>>>>> 2e897d3e

    /// @dev Claims an ETH deposit created by the sender (`from`) with `nonce`. The `value` ETH claimed  is
    /// sent to the receiver (`to`) after verifying a storage proof.
    /// @param ethDeposit The ETH deposit struct
    /// @param height The `height` of the checkpoint on the source chain (i.e. the block number or publicationId)
    /// @param proof Encoded proof of the storage slot where the deposit is stored
    function claimDeposit(ETHDeposit memory ethDeposit, uint256 height, bytes memory proof) external;

    /// @dev Initiates a cancel on the deposit, must be called by the canceler on the destination chain.
    /// @param ethDeposit The ETH deposit struct
    /// @param claimee The address that will receive the cancelled deposit
    /// @param height The `height` of the checkpoint on the source chain (i.e. the block number or publicationId)
    /// @param proof Encoded proof of the storage slot where the deposit is stored
    function cancelDeposit(ETHDeposit memory ethDeposit, address claimee, uint256 height, bytes memory proof)
        external;
}<|MERGE_RESOLUTION|>--- conflicted
+++ resolved
@@ -17,15 +17,12 @@
         uint256 amount;
         // Any calldata to be sent to the receiver in case of a contract
         bytes data;
-<<<<<<< HEAD
+        // Allows depositer to specify a relayer address if they want
+        // in order to avoid race conditions (zero address to allow any relayer)
+        address relayer;
         // Address that is allowed to cancel the deposit on the destination chain (zero address means deposit is
         // uncancellable)
         address canceler;
-=======
-        // Allows depositer to specify a relayer address if they want
-        // in order to avoid race conditions (zero address to allow any relayer)
-        address relayer;
->>>>>>> 2e897d3e
     }
 
     /// @dev Emitted when a deposit is made.
@@ -63,13 +60,12 @@
     /// @dev Creates an ETH deposit with `msg.value`
     /// @param to The receiver of the deposit
     /// @param data Any calldata to be sent to the receiver in case of a contract
-<<<<<<< HEAD
+    /// @param relayer Address of the allowed relayer (0 for any)
     /// @param canceler Address that is allowed to cancel the deposit (zero address means deposit is uncancellable)
-    function deposit(address to, bytes memory data, address canceler) external payable returns (bytes32 id);
-=======
-    /// @param relayer Address of the allowed relayer (0 for any)
-    function deposit(address to, bytes memory data, address relayer) external payable returns (bytes32 id);
->>>>>>> 2e897d3e
+    function deposit(address to, bytes memory data, address relayer, address canceler)
+        external
+        payable
+        returns (bytes32 id);
 
     /// @dev Claims an ETH deposit created by the sender (`from`) with `nonce`. The `value` ETH claimed  is
     /// sent to the receiver (`to`) after verifying a storage proof.
