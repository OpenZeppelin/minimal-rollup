// SPDX-License-Identifier: MIT
pragma solidity ^0.8.28;

import {LibSignal} from "../libs/LibSignal.sol";
import {CommitmentStore} from "./CommitmentStore.sol";
import {ETHBridge} from "./ETHBridge.sol";

import {ICommitmentStore} from "./ICommitmentStore.sol";
import {ISignalService} from "./ISignalService.sol";

/// @dev SignalService is used for secure cross-chain messaging
///
<<<<<<< HEAD
/// This contract allows sending arbitrary data as signals via `sendSignal` and verifying signals from other chains
/// using
/// `verifySignal`. It integrates:
/// - `CommitmentStore` to access state roots,
/// - `LibSignal` for signal hashing, storage, and verification logic.
=======
/// This contract allows sending arbitrary data as signals via `sendSignal` and verifying signals from other chains using`verifySignal`
///   It integrates:
///    - `CommitmentStore` to access state roots,
///    - `LibSignal` for signal hashing, storage, and verification logic.
>>>>>>> 5b58aee9
///
/// Signals stored cannot be deleted
/// WARN: this contract does not provide replay protection(signals can be verified multiple times).
contract SignalService is ISignalService, CommitmentStore {
    using LibSignal for bytes32;

    /// @inheritdoc ISignalService
    /// @dev Signals are stored in a namespaced slot derived from the signal value, sender address and SIGNAL_NAMESPACE
    /// const
    /// @dev Cannot be used to send eth bridge signals
    function sendSignal(bytes32 value) external returns (bytes32 slot) {
        slot = value.signal();
        emit SignalSent(msg.sender, value);
    }

    /// @inheritdoc ISignalService
    function isSignalStored(bytes32 value, address sender) external view returns (bool) {
        return value.signaled(sender);
    }

    /// @inheritdoc ISignalService
    function verifySignal(
        uint256 height,
        address commitmentPublisher,
        address sender,
        bytes32 value,
        bytes memory proof
    ) external {
        // TODO: commitmentAt(height) might not be the 'state root' of the chain
        // For now it could be the block hash or other hashed value
        // further work is needed to ensure we get the 'state root' of the chain
        bytes32 root = commitmentAt(commitmentPublisher, height);
        SignalProof memory signalProof = abi.decode(proof, (SignalProof));
        bytes[] memory accountProof = signalProof.accountProof;
        bytes[] memory storageProof = signalProof.storageProof;
        // We only support state roots for verification
        // this is to avoid state roots being used as storage roots (for safety)
        require(accountProof.length != 0, StateProofNotSupported());
        value.verifySignal(sender, root, accountProof, storageProof);
        emit SignalVerified(sender, value);
    }
}<|MERGE_RESOLUTION|>--- conflicted
+++ resolved
@@ -10,18 +10,10 @@
 
 /// @dev SignalService is used for secure cross-chain messaging
 ///
-<<<<<<< HEAD
-/// This contract allows sending arbitrary data as signals via `sendSignal` and verifying signals from other chains
-/// using
-/// `verifySignal`. It integrates:
-/// - `CommitmentStore` to access state roots,
-/// - `LibSignal` for signal hashing, storage, and verification logic.
-=======
 /// This contract allows sending arbitrary data as signals via `sendSignal` and verifying signals from other chains using`verifySignal`
 ///   It integrates:
 ///    - `CommitmentStore` to access state roots,
 ///    - `LibSignal` for signal hashing, storage, and verification logic.
->>>>>>> 5b58aee9
 ///
 /// Signals stored cannot be deleted
 /// WARN: this contract does not provide replay protection(signals can be verified multiple times).
