// SPDX-License-Identifier: MIT
pragma solidity ^0.8.28;

import {IDataFeed} from "./IDataFeed.sol";
<<<<<<< HEAD
import {IPublicationHook} from "./IPublicationHook.sol";
import {TransientSlot} from "@openzeppelin/contracts/utils/TransientSlot.sol";
=======
import {IMetadataProvider} from "./IMetadataProvider.sol";
>>>>>>> 3850f055

contract DataFeed is IDataFeed {
    /// @dev a list of hashes identifying all data accompanying calls to the `publish` function.
    bytes32[] public publicationHashes;

    constructor() {
        // guarantee there is always a previous hash
        publicationHashes.push(0);
    }

<<<<<<< HEAD
    /// @notice Publish arbitrary data in blobs for data availability.
    /// @param numBlobs the number of blobs accompanying this function call.
    /// @param queries the calls required to retrieve L1 metadata hashes associated with this publication.
    /// @dev there can be multiple queries because a single publication might represent multiple rollups,
    /// each with their own L1 metadata requirements
    /// @dev append a hash representing all blobs and L1 metadata to `publicationHashes`.
    /// The number of blobs is not validated. Additional blobs are ignored. Empty blobs have a hash of zero.
    function publish(uint256 numBlobs, HookQuery[] calldata queries) external payable onlyStandaloneTx {
        require(numBlobs > 0, "no data to publish");

=======
    /// @inheritdoc IDataFeed
    function publish(uint256 numBlobs, bytes calldata data, MetadataQuery[] calldata queries) external payable {
>>>>>>> 3850f055
        uint256 nQueries = queries.length;

        uint256 totalValue;
        bytes[] memory metadata = new bytes[](nQueries);
        for (uint256 i; i < nQueries; ++i) {
            metadata[i] = IPublicationHook(queries[i].provider).beforePublish{value: queries[i].value}(
                msg.sender, queries[i].input
            );
            totalValue += queries[i].value;
        }
        require(msg.value == totalValue, "Incorrect ETH passed with publication");

        uint256 id = publicationHashes.length;

        Publication memory publication = Publication({
            id: id,
            prevHash: publicationHashes[id - 1],
            publisher: msg.sender,
            timestamp: block.timestamp,
            blockNumber: block.number,
            blobHashes: new bytes32[](numBlobs),
            data: data,
            queries: queries,
            metadata: metadata
        });

        for (uint256 i; i < numBlobs; ++i) {
            publication.blobHashes[i] = blobhash(i);
        }

        bytes32 pubHash = keccak256(abi.encode(publication));
        publicationHashes.push(pubHash);

        for (uint256 i; i < nQueries; ++i) {
            // TODO: handle after_publish
            IPublicationHook(queries[i].provider).afterPublish{value: queries[i].value}(msg.sender, queries[i].input);
        }

        emit Published(pubHash, publication);
    }

    /// @inheritdoc IDataFeed
    function getPublicationHash(uint256 idx) external view returns (bytes32) {
        return publicationHashes[idx];
    }
}<|MERGE_RESOLUTION|>--- conflicted
+++ resolved
@@ -2,12 +2,8 @@
 pragma solidity ^0.8.28;
 
 import {IDataFeed} from "./IDataFeed.sol";
-<<<<<<< HEAD
 import {IPublicationHook} from "./IPublicationHook.sol";
 import {TransientSlot} from "@openzeppelin/contracts/utils/TransientSlot.sol";
-=======
-import {IMetadataProvider} from "./IMetadataProvider.sol";
->>>>>>> 3850f055
 
 contract DataFeed is IDataFeed {
     /// @dev a list of hashes identifying all data accompanying calls to the `publish` function.
@@ -18,21 +14,8 @@
         publicationHashes.push(0);
     }
 
-<<<<<<< HEAD
-    /// @notice Publish arbitrary data in blobs for data availability.
-    /// @param numBlobs the number of blobs accompanying this function call.
-    /// @param queries the calls required to retrieve L1 metadata hashes associated with this publication.
-    /// @dev there can be multiple queries because a single publication might represent multiple rollups,
-    /// each with their own L1 metadata requirements
-    /// @dev append a hash representing all blobs and L1 metadata to `publicationHashes`.
-    /// The number of blobs is not validated. Additional blobs are ignored. Empty blobs have a hash of zero.
-    function publish(uint256 numBlobs, HookQuery[] calldata queries) external payable onlyStandaloneTx {
-        require(numBlobs > 0, "no data to publish");
-
-=======
     /// @inheritdoc IDataFeed
-    function publish(uint256 numBlobs, bytes calldata data, MetadataQuery[] calldata queries) external payable {
->>>>>>> 3850f055
+    function publish(uint256 numBlobs, bytes calldata data, HookQuery[] calldata queries) external payable {
         uint256 nQueries = queries.length;
 
         uint256 totalValue;
