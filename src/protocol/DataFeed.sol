--- conflicted
+++ resolved
@@ -5,15 +5,6 @@
 import {IMetadataProvider} from "./IMetadataProvider.sol";
 
 contract DataFeed is IDataFeed {
-<<<<<<< HEAD
-    using TransientSlot for *;
-
-    // keccak256(abi.encode(uint256(keccak256("minimal-rollup.storage.TransactionGuard")) - 1)) &
-    // ~bytes32(uint256(0xff))
-    bytes32 internal constant _TRANSACTION_GUARD = 0x99b77697c9b37eb2c48d30bc6afcf1840fbb1ccae9217c44df166cd11b25cc00;
-
-=======
->>>>>>> 3850f055
     /// @dev a list of hashes identifying all data accompanying calls to the `publish` function.
     bytes32[] public publicationHashes;
 
