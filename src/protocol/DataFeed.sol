--- conflicted
+++ resolved
@@ -33,8 +33,7 @@
     /// each with their own L1 metadata requirements
     /// @dev append a hash representing all blobs and L1 metadata to `publicationHashes`.
     /// The number of blobs is not validated. Additional blobs are ignored. Empty blobs have a hash of zero.
-<<<<<<< HEAD
-    function publish(uint256 numBlobs, MetadataQuery[] calldata queries) external payable {
+    function publish(uint256 numBlobs, MetadataQuery[] calldata queries) external payable onlyStandaloneTx {
         require(numBlobs > 0, "no data to publish");
 
         uint256 nQueries = queries.length;
@@ -43,12 +42,6 @@
 
         for (uint256 i; i < numBlobs; ++i) {
             publication.blobHashes[i] = blobhash(i);
-=======
-    function publish(uint256 numBlobs) external onlyStandaloneTx {
-        bytes32[] memory blobHashes = new bytes32[](numBlobs);
-        for (uint256 i = 0; i < numBlobs; ++i) {
-            blobHashes[i] = blobhash(i);
->>>>>>> 3245c011
         }
 
         uint256 totalValue;
