--- conflicted
+++ resolved
@@ -38,15 +38,10 @@
 
         uint256 nQueries = queries.length;
         Publication memory publication = Publication({
-<<<<<<< HEAD
             prevHash: publicationHashes[publicationHashes.length - 1],
             publisher: msg.sender,
             timestamp: block.timestamp,
-=======
-            publisher: msg.sender,
-            timestamp: block.timestamp,
             blockNumber: block.number,
->>>>>>> b86ec328
             blobHashes: new bytes32[](numBlobs),
             queries: queries,
             metadata: new bytes[](nQueries)
