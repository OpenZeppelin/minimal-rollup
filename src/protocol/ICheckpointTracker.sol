// SPDX-License-Identifier: MIT
pragma solidity ^0.8.28;

interface ICheckpointTracker {
    struct Checkpoint {
        uint256 publicationId;
        bytes32 commitment;
    }

    /// @notice Emitted when the proven checkpoint is updated
    /// @param publicationId the publication ID of the latest proven checkpoint
    /// @param commitment the commitment of the latest proven checkpoint
    event CheckpointUpdated(uint256 indexed publicationId, bytes32 commitment);
<<<<<<< HEAD

    /// @dev If genesis is not 0 it should be the latest publication
    /// @param latestPublicationId the current latest publication ID
    error GenesisNotLatestPublication(uint256 latestPublicationId);
=======
>>>>>>> 6626f475

    /// @return _ The last proven checkpoint
    function getProvenCheckpoint() external view returns (Checkpoint memory);

    /// @notice Verifies a transition between two checkpoints. Update the latest `provenCheckpoint` if possible
    /// @param start The initial checkpoint before the transition
    /// @param end The final checkpoint after the transition
    /// @param numPublications The number of publications that need to be processed between the two checkpoints.
    /// Note that this is not necessarily (end.publicationId - start.publicationId) because there could be irrelevant
    /// publications.
    /// @param proof Arbitrary data passed to the `verifier` contract to confirm the transition validity
    function proveTransition(
        Checkpoint calldata start,
        Checkpoint calldata end,
        uint256 numPublications,
        bytes calldata proof
    ) external;
}<|MERGE_RESOLUTION|>--- conflicted
+++ resolved
@@ -11,13 +11,6 @@
     /// @param publicationId the publication ID of the latest proven checkpoint
     /// @param commitment the commitment of the latest proven checkpoint
     event CheckpointUpdated(uint256 indexed publicationId, bytes32 commitment);
-<<<<<<< HEAD
-
-    /// @dev If genesis is not 0 it should be the latest publication
-    /// @param latestPublicationId the current latest publication ID
-    error GenesisNotLatestPublication(uint256 latestPublicationId);
-=======
->>>>>>> 6626f475
 
     /// @return _ The last proven checkpoint
     function getProvenCheckpoint() external view returns (Checkpoint memory);
