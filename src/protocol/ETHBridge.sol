// SPDX-License-Identifier: MIT
pragma solidity ^0.8.28;

import {IETHBridge} from "./IETHBridge.sol";
import {ISignalService} from "./ISignalService.sol";
import {ReentrancyGuardTransient} from "@openzeppelin/contracts/utils/ReentrancyGuardTransient.sol";

/// @dev In contrast to the `SignalService`, this contract does not expect the bridge to be deployed on the same
/// address on both chains. This is because it is designed so that each rollup has its own independent bridge contract,
/// and they may furthermore decide to deploy a new version of the bridge in the future.
contract ETHBridge is IETHBridge, ReentrancyGuardTransient {
    mapping(bytes32 id => bool) private _processed;

    /// Incremental nonce to generate unique deposit IDs.
    uint256 private _globalDepositNonce;

    ISignalService public immutable signalService;

    /// @dev Trusted source of commitments in the `CommitmentStore` that the bridge will use to validate withdrawals
    /// @dev This is the Anchor on L2 and the Checkpoint Tracker on the L1
    address public immutable trustedCommitmentPublisher;

    /// @dev The counterpart bridge contract on the other chain.
    /// This is used to locate deposit signals inside the other chain's state root.
    /// WARN: This address has no significance (and may be untrustworthy) on this chain.
    address public immutable counterpart;

    constructor(address _signalService, address _trustedCommitmentPublisher, address _counterpart) {
        require(_signalService != address(0), "Empty signal service");
        require(_trustedCommitmentPublisher != address(0), "Empty trusted publisher");

        signalService = ISignalService(_signalService);
        trustedCommitmentPublisher = _trustedCommitmentPublisher;
        counterpart = _counterpart;
    }

    /// @inheritdoc IETHBridge
    function processed(bytes32 id) public view returns (bool) {
        return _processed[id];
    }

    /// @inheritdoc IETHBridge
    function getDepositId(ETHDeposit memory ethDeposit) public pure returns (bytes32 id) {
        return _generateId(ethDeposit);
    }

    /// @inheritdoc IETHBridge
<<<<<<< HEAD
    function deposit(address to, bytes memory data, address canceler) public payable returns (bytes32 id) {
        ETHDeposit memory ethDeposit = ETHDeposit(_globalDepositNonce, msg.sender, to, msg.value, data, canceler);
=======
    function deposit(address to, bytes memory data, address relayer) public payable returns (bytes32 id) {
        ETHDeposit memory ethDeposit = ETHDeposit(_globalDepositNonce, msg.sender, to, msg.value, data, relayer);
>>>>>>> 2e897d3e
        id = _generateId(ethDeposit);
        unchecked {
            ++_globalDepositNonce;
        }

        signalService.sendSignal(id);
        emit DepositMade(id, ethDeposit);
    }

    /// @inheritdoc IETHBridge
    function claimDeposit(ETHDeposit memory ethDeposit, uint256 height, bytes memory proof) external nonReentrant {
        bytes32 id = _claimDeposit(ethDeposit, ethDeposit.to, ethDeposit.data, height, proof);
        emit DepositClaimed(id, ethDeposit);
    }

    /// @inheritdoc IETHBridge
    function cancelDeposit(ETHDeposit memory ethDeposit, address claimee, uint256 height, bytes memory proof)
        external
    {
        require(msg.sender == ethDeposit.canceler, OnlyCanceler());

        bytes32 id = _claimDeposit(ethDeposit, claimee, bytes(""), height, proof);

        emit DepositCancelled(id, claimee);
    }

    function _claimDeposit(
        ETHDeposit memory ethDeposit,
        address to,
        bytes memory data,
        uint256 height,
        bytes memory proof
    ) internal returns (bytes32 id) {
        id = _generateId(ethDeposit);
        require(!processed(id), DepositAlreadyProcessed());

        signalService.verifySignal(height, trustedCommitmentPublisher, counterpart, id, proof);

        _processed[id] = true;
        _sendETH(to, ethDeposit.amount, data);
    }

    /// @dev Function to transfer ETH to the receiver but ignoring the returndata.
    /// @param to Address to send the ETH to
    /// @param value Amount of ETH to send
    /// @param data Data to send to the receiver
    function _sendETH(address to, uint256 value, bytes memory data) internal {
        (bool success,) = to.call{value: value}(data);
        require(success, FailedClaim());
    }

    /// @dev Generates a unique ID for a deposit.
    /// @param ethDeposit Deposit to generate an ID for
    function _generateId(ETHDeposit memory ethDeposit) internal pure returns (bytes32) {
        return keccak256(abi.encode(ethDeposit));
    }
}<|MERGE_RESOLUTION|>--- conflicted
+++ resolved
@@ -45,13 +45,13 @@
     }
 
     /// @inheritdoc IETHBridge
-<<<<<<< HEAD
-    function deposit(address to, bytes memory data, address canceler) public payable returns (bytes32 id) {
-        ETHDeposit memory ethDeposit = ETHDeposit(_globalDepositNonce, msg.sender, to, msg.value, data, canceler);
-=======
-    function deposit(address to, bytes memory data, address relayer) public payable returns (bytes32 id) {
-        ETHDeposit memory ethDeposit = ETHDeposit(_globalDepositNonce, msg.sender, to, msg.value, data, relayer);
->>>>>>> 2e897d3e
+    function deposit(address to, bytes memory data, address relayer, address canceler)
+        public
+        payable
+        returns (bytes32 id)
+    {
+        ETHDeposit memory ethDeposit =
+            ETHDeposit(_globalDepositNonce, msg.sender, to, msg.value, data, relayer, canceler);
         id = _generateId(ethDeposit);
         unchecked {
             ++_globalDepositNonce;
