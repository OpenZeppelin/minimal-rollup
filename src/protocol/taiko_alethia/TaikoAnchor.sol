// SPDX-License-Identifier: MIT
pragma solidity ^0.8.28;

<<<<<<< HEAD
import {TaikoInbox} from "./TaikoInbox.sol";
import {Asserter} from "./assertions/Asserter.sol";
import {PreemptiveAssertions} from "./assertions/PreemptiveAssertions.sol";
=======
import {ICommitmentStore} from "../ICommitmentStore.sol";

///@dev This contains all the fields of the Ethereum block header in the cancun fork taken from
/// https://github.com/ethereum/go-ethereum/blob/master/core/types/block.go#L75
struct BlockHeader {
    bytes32 parentHash;
    bytes32 omnersHash;
    address coinbase;
    bytes32 stateRoot;
    bytes32 transactionsRoot;
    bytes32 receiptsRoot;
    bytes logsBloom;
    uint256 difficulty;
    uint256 number;
    uint64 gasLimit;
    uint64 gasUsed;
    uint64 timestamp;
    bytes extraData;
    bytes32 mixedHash;
    uint64 nonce;
    bytes32 baseFeePerGas;
    bytes32 withdrawalsRoot;
    uint64 blobGasUsed;
    uint64 excessBlobGas;
    bytes32 parentBeaconBlockRoot;
    bytes32 requestsHash;
}
>>>>>>> 2e897d3e

contract TaikoAnchor {
    event Anchor(uint256 publicationId, uint256 anchorBlockId, bytes32 anchorBlockHash, bytes32 parentGasUsed);

    /// @dev The header provided does not match the block hash
    /// @param headerHash The header hash
    error HeaderMismatch(bytes32 headerHash);

    uint256 public immutable fixedBaseFee;
    address public immutable permittedSender; // 0x0000777735367b36bC9B61C50022d9D0700dB4Ec
    PreemptiveAssertions public immutable preemptiveAssertions;

    ICommitmentStore public immutable commitmentStore;

    uint256 public lastAnchorBlockId;
    uint256 public lastPublicationId;
    bytes32 public circularBlocksHash;
    mapping(uint256 blockId => bytes32 blockHash) public blockHashes;

    modifier onlyFromPermittedSender() {
        require(msg.sender == permittedSender, "sender not golden touch");
        _;
    }

    // This constructor is only used in test as the contract will be pre-deployed in the L2 genesis
<<<<<<< HEAD
    constructor(uint256 _fixedBaseFee, address _permittedSender, PreemptiveAssertions _preemptiveAssertions) {
=======
    /// @param _fixedBaseFee The fixed base fee for the rollup
    /// @param _permittedSender The address of the sender that can call the anchor function
    /// @param _commitmentStore contract responsible storing historical commitments
    constructor(uint256 _fixedBaseFee, address _permittedSender, address _commitmentStore) {
>>>>>>> 2e897d3e
        require(_fixedBaseFee > 0, "fixedBaseFee must be greater than 0");
        fixedBaseFee = _fixedBaseFee;
        permittedSender = _permittedSender;
        preemptiveAssertions = _preemptiveAssertions;

        uint256 parentId = block.number - 1;
        blockHashes[parentId] = blockhash(parentId);
        (circularBlocksHash,) = _calcCircularBlocksHash(block.number);
        commitmentStore = ICommitmentStore(_commitmentStore);
    }

    /// @dev The node software will guarantee and the prover will verify the following:
    /// 1. This function is transacted as the first transaction in the first L2 block derived from the same publication;
    /// 2. This function's gas limit is a fixed value;
    /// 3. This function will not revert;
    /// 4. The parameters correspond to the real L1 state, except _anchorBlockHeader is validated in this function
    /// rather than the node
    /// @dev The anchor block header is provided in order to extract the L1 state root needed for storage verification
    /// logic (i.e. verifying an L1 signal)
    /// @param _publicationId The publication that contains this anchor transaction (as the first transaction)
    /// @param _anchorBlockId The latest L1 block known to the L2 blocks in this publication
    /// @param _anchorBlockHash The block hash of the L1 anchor block
    /// @param _anchorBlockHeader The block header of the L1 anchor block
    /// @param _parentGasUsed The gas used in the parent block
    function anchor(
        uint256 _publicationId,
        uint256 _anchorBlockId,
        bytes32 _anchorBlockHash,
        BlockHeader calldata _anchorBlockHeader,
        bytes32 _parentGasUsed
    ) external onlyFromPermittedSender {
        // Make sure this function can only succeed once per publication
        require(_publicationId > lastPublicationId, "publicationId too small");
        lastPublicationId = _publicationId;

        // Make sure L1->L2 sync will use newer block hash
        require(_anchorBlockId >= lastAnchorBlockId, "anchorBlockId too small");
        require(_anchorBlockHash != 0, "anchorBlockHash is 0");

        // Persist anchor block hashes
        if (_anchorBlockId > lastAnchorBlockId) {
            lastAnchorBlockId = _anchorBlockId;
            bytes32 headerHash = keccak256(abi.encode(_anchorBlockHeader));
            require(headerHash == _anchorBlockHash, HeaderMismatch(headerHash));
            bytes32 commitment = keccak256(abi.encode(_anchorBlockHeader.stateRoot, _anchorBlockHash));
            // Stores the state of the other chain
            commitmentStore.storeCommitment(_anchorBlockId, commitment);
        }

        // Store the parent block hash in the _blockhashes mapping
        uint256 parentId = block.number - 1;
        blockHashes[parentId] = blockhash(parentId);

        // Calculate the current and new circular hash for the last 255 blocksbased on the parent block ID
        (bytes32 currentHash, bytes32 newHash) = _calcCircularBlocksHash(parentId);
        require(circularBlocksHash == currentHash, "circular hash mismatch");
        circularBlocksHash = newHash;

        _verifyBaseFee(_parentGasUsed);

        emit Anchor(_publicationId, _anchorBlockId, _anchorBlockHash, _parentGasUsed);
    }

<<<<<<< HEAD
    /// @dev The node software will guarantee and the prover will verify the following:
    /// 1. This function can only be transacted as the last transaction in the last L2 block derived from the same
    /// publication. It does not have to exist if it is not required;
    /// 2. This function will not revert
    /// 3. The attributesHash parameter matches the corresponding field in the publication header
    /// @param attributesHash the field in the publication header that represents all the attributes
    /// @param attributeHashes the list of attribute hashes that were used to create the combined attributesHash
    /// @param asserters The list of Asserter contracts that have unproven assertions (to be resolved in this call)
    /// @param proofs The list of proofs to pass to the Asserter contracts (one per contract) to resolve the assertions
    function endPublication(
        bytes32 attributesHash,
        bytes32[] calldata attributeHashes,
        Asserter[] calldata asserters,
        bytes[] calldata proofs
    ) external {
        require(asserters.length == proofs.length, "Asserters and proofs length mismatch");
        require(attributesHash == keccak256(abi.encode(attributeHashes)), "Invalid attributes");

        for (uint256 i = 0; i < asserters.length; i++) {
            Asserter asserter = asserters[i];
            asserter.resolve(attributeHashes, proofs[i]);
        }

        require(preemptiveAssertions.nUnproven() == 0, "Some assertions remain unproven");
=======
    function l1BlockHashes(uint256 blockId) external view returns (bytes32 blockHash) {
        return commitmentStore.commitmentAt(address(this), blockId);
>>>>>>> 2e897d3e
    }

    /// @dev Calculates the aggregated ancestor block hash for the given block ID
    /// It uses a ring buffer of 255 bytes32 to store the previous 255 block hashes and the current chain ID
    /// @param _blockId The ID of the block for which the public input hash is calculated
    /// @return currentHash_ The public input hash for the previous state
    /// @return newHash_ The public input hash for the new state
    function _calcCircularBlocksHash(uint256 _blockId) private view returns (bytes32 currentHash_, bytes32 newHash_) {
        // a ring buffer of 255 bytes32 and one extra bytes32 for the chain ID
        bytes32[256] memory inputs;
        inputs[255] = bytes32(block.chainid); // not part of the ring buffer

        unchecked {
            // Put the previous 255 blockhashes (excluding the parent's) into a ring buffer
            for (uint256 i; i < 255 && _blockId > i; ++i) {
                uint256 j = _blockId - i - 1;
                inputs[j % 255] = blockhash(j);
            }
        }

        assembly {
            currentHash_ := keccak256(inputs, mul(256, 32))
        }

        inputs[_blockId % 255] = blockhash(_blockId);
        assembly {
            newHash_ := keccak256(inputs, mul(256, 32))
        }
    }

    // For now, we simply use a constant base fee
    function _verifyBaseFee(bytes32 /*_parentGasUsed*/ ) internal view {
        require(block.basefee == fixedBaseFee, "basefee mismatch");
    }
}<|MERGE_RESOLUTION|>--- conflicted
+++ resolved
@@ -1,39 +1,10 @@
 // SPDX-License-Identifier: MIT
 pragma solidity ^0.8.28;
 
-<<<<<<< HEAD
-import {TaikoInbox} from "./TaikoInbox.sol";
+import {ICommitmentStore} from "../ICommitmentStore.sol";
 import {Asserter} from "./assertions/Asserter.sol";
 import {PreemptiveAssertions} from "./assertions/PreemptiveAssertions.sol";
-=======
-import {ICommitmentStore} from "../ICommitmentStore.sol";
-
-///@dev This contains all the fields of the Ethereum block header in the cancun fork taken from
-/// https://github.com/ethereum/go-ethereum/blob/master/core/types/block.go#L75
-struct BlockHeader {
-    bytes32 parentHash;
-    bytes32 omnersHash;
-    address coinbase;
-    bytes32 stateRoot;
-    bytes32 transactionsRoot;
-    bytes32 receiptsRoot;
-    bytes logsBloom;
-    uint256 difficulty;
-    uint256 number;
-    uint64 gasLimit;
-    uint64 gasUsed;
-    uint64 timestamp;
-    bytes extraData;
-    bytes32 mixedHash;
-    uint64 nonce;
-    bytes32 baseFeePerGas;
-    bytes32 withdrawalsRoot;
-    uint64 blobGasUsed;
-    uint64 excessBlobGas;
-    bytes32 parentBeaconBlockRoot;
-    bytes32 requestsHash;
-}
->>>>>>> 2e897d3e
+import {LibBlockHeader} from "src/libs/LibBlockHeader.sol";
 
 contract TaikoAnchor {
     event Anchor(uint256 publicationId, uint256 anchorBlockId, bytes32 anchorBlockHash, bytes32 parentGasUsed);
@@ -59,23 +30,25 @@
     }
 
     // This constructor is only used in test as the contract will be pre-deployed in the L2 genesis
-<<<<<<< HEAD
-    constructor(uint256 _fixedBaseFee, address _permittedSender, PreemptiveAssertions _preemptiveAssertions) {
-=======
     /// @param _fixedBaseFee The fixed base fee for the rollup
     /// @param _permittedSender The address of the sender that can call the anchor function
     /// @param _commitmentStore contract responsible storing historical commitments
-    constructor(uint256 _fixedBaseFee, address _permittedSender, address _commitmentStore) {
->>>>>>> 2e897d3e
+    /// @param _preemptiveAssertions The contract that handles preemptive assertions
+    constructor(
+        uint256 _fixedBaseFee,
+        address _permittedSender,
+        address _commitmentStore,
+        PreemptiveAssertions _preemptiveAssertions
+    ) {
         require(_fixedBaseFee > 0, "fixedBaseFee must be greater than 0");
         fixedBaseFee = _fixedBaseFee;
         permittedSender = _permittedSender;
+        commitmentStore = ICommitmentStore(_commitmentStore);
         preemptiveAssertions = _preemptiveAssertions;
 
         uint256 parentId = block.number - 1;
         blockHashes[parentId] = blockhash(parentId);
         (circularBlocksHash,) = _calcCircularBlocksHash(block.number);
-        commitmentStore = ICommitmentStore(_commitmentStore);
     }
 
     /// @dev The node software will guarantee and the prover will verify the following:
@@ -95,7 +68,7 @@
         uint256 _publicationId,
         uint256 _anchorBlockId,
         bytes32 _anchorBlockHash,
-        BlockHeader calldata _anchorBlockHeader,
+        LibBlockHeader.BlockHeader calldata _anchorBlockHeader,
         bytes32 _parentGasUsed
     ) external onlyFromPermittedSender {
         // Make sure this function can only succeed once per publication
@@ -130,7 +103,6 @@
         emit Anchor(_publicationId, _anchorBlockId, _anchorBlockHash, _parentGasUsed);
     }
 
-<<<<<<< HEAD
     /// @dev The node software will guarantee and the prover will verify the following:
     /// 1. This function can only be transacted as the last transaction in the last L2 block derived from the same
     /// publication. It does not have to exist if it is not required;
@@ -155,10 +127,10 @@
         }
 
         require(preemptiveAssertions.nUnproven() == 0, "Some assertions remain unproven");
-=======
+    }
+
     function l1BlockHashes(uint256 blockId) external view returns (bytes32 blockHash) {
         return commitmentStore.commitmentAt(address(this), blockId);
->>>>>>> 2e897d3e
     }
 
     /// @dev Calculates the aggregated ancestor block hash for the given block ID
