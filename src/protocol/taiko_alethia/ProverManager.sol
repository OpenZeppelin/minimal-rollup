// SPDX-License-Identifier: MIT
pragma solidity ^0.8.28;

import {ICheckpointTracker} from "../ICheckpointTracker.sol";
import {IProverManager} from "../IProverManager.sol";
import {IPublicationFeed} from "../IPublicationFeed.sol";
import {IProposerFees} from "../IProposerFees.sol";
import {IProverManager} from "../IProverManager.sol";

contract ProverManager is IProposerFees, IProverManager{
    struct Period {
        address prover;
        uint256 livenessBond; // stake the prover has to pay to register
        uint256 accumulatedFees; // the fees accumulated by proposers' publications for this period
        uint256 fee; // per-publication fee (in wei)
        uint256 end; // the end of the period(this may happen because the prover exits, is evicted or outbid)
        uint256 deadline; // the time by which the prover needs to submit a proof(this is only needed after a prover exits or is replaced)
        bool slashed; // flag that signlas the prover should be slashed(they have been evicted)
    }

    address public immutable inbox;
    ICheckpointTracker public immutable checkpointTracker;
    IPublicationFeed public immutable publicationFeed;

    // -- Configuration parameters --
    /// @notice The minimum percentage by which the prover's fee must be lower than the current prover's fee
    /// @dev This is used to prevent gas wars where the new prover undercuts the current prover by just a few wei
    uint256 public minStepPercentage;
    /// @notice The time window after which a publication is considered old and the prover can be evicted
    uint256 public oldPublicationWindow;
    /// @notice The delay after which the pending prover can become active
    uint256 public offerActivationDelay;
    /// @notice The delay after which the current prover can exit
    uint256 public exitDelay;
    /// @notice The delay after which the current prover is evicted if they are inactive
    /// @dev This cannot happen immediately to allow other provers to bid for the role
    uint256 public inactiveExitDelay;
    /// @notice The multiplier for delayed publications
    uint256 public delayedFeeMultiplier;
    ///@notice The deadline for a prover to submit a valid proof after their period ends
    uint256 public provingDeadline;
    /// @notice The minimum stake required to be a prover
    /// @dev This should be enough to cover the cost of a new prover if the current prover becomes inactive
    uint256 public livenessBond;
    /// @notice The percentage of the liveness bond that the evictor gets as an incentive
    uint256 public evictorIncentivePercentage;
    /// @notice The percentage of the liveness bond(at the moment of the slashing) that is burned when a prover is slashed
    uint256 public burnedStakePercentage;

    /// @notice Common balances for proposers and provers
    mapping(address => uint256) public balances;
    /// @notice Periods represent proving windows
    /// @dev Most of the time we are dealing with the current period or next period(bids for the next period),
    /// but we need periods in the past to track publications that still need to be proven after the prover is
    /// evicted(or exits)
    mapping(uint256 periodId => Period period) public periods;
    /// @notice The current period
    uint256 public currentPeriodId;

    event Deposit(address indexed user, uint256 amount);
    event Withdrawal(address indexed user, uint256 amount);
    event ProverOffered(address indexed proposer, uint256 fee, uint256 stake);
    event ProverActivated(address indexed oldProver, address indexed newProver, uint256 fee);
    event ProverSlashed(address indexed prover, address indexed slasher, uint256 slashedAmount);
    event ProverEvicted(address indexed prover, address indexed evictor, uint256 periodEnd, uint256 livenessBond);
    event ProverExited(address indexed prover, uint256 periodEnd, uint256 provingDeadline);

    constructor(
        uint256 _minStepPercentage,
        uint256 _oldPublicationWindow,
        uint256 _offerActivationDelay,
        uint256 _exitDelay,
        uint256 _delayedFeeMultiplier,
        address _inbox,
        address _checkpointTracker,
        address _publicationFeed,
        uint256 _burnedStakePercentage
    ) {
        minStepPercentage = _minStepPercentage;
        oldPublicationWindow = _oldPublicationWindow;
        offerActivationDelay = _offerActivationDelay;
        exitDelay = _exitDelay;
        delayedFeeMultiplier = _delayedFeeMultiplier;
        burnedStakePercentage = _burnedStakePercentage;
        inbox = _inbox;
        checkpointTracker = ICheckpointTracker(_checkpointTracker);
        publicationFeed = IPublicationFeed(_publicationFeed);
    }

    /// @notice Deposit ETH into the contract. The deposit can be used both for opting in as a prover or proposer
    function deposit() external payable {
        balances[msg.sender] += msg.value;

        emit Deposit(msg.sender, msg.value);
    }

    /// @notice Withdraw available (unlocked) funds.
    function withdraw(uint256 amount) external {
        balances[msg.sender] -= amount;

        (bool ok,) = payable(msg.sender).call{value: amount}("");
        require(ok, "Withdrawal failed");
        emit Withdrawal(msg.sender, amount);
    }

    
    /// @inheritdoc IProposerFees
    /// @dev This function advances to the next period if the current period has ended.
    function payPublicationFee(address proposer, bool isDelayed) external payable {
        require(msg.sender == inbox, "Only the Inbox contract can call this function");

        // Accept additional deposit if sent
        if (msg.value > 0) {
            balances[proposer] += msg.value;
            emit Deposit(proposer, msg.value);
        }

        uint256 currentPeriod = currentPeriodId;
        uint256 currentPeriodExit = periods[currentPeriod].end;

        if (block.timestamp > currentPeriodExit) {
            // Advance to the next period
            currentPeriodId++;
            currentPeriod++;
        }

        uint256 requiredFee = periods[currentPeriod].fee;
        //TODO: I'm not sure this is the corret way to deal with this
        if (isDelayed) {
            requiredFee *= delayedFeeMultiplier;
        }

        // Deduct fee from sender's balance and add to pendingFee
        balances[proposer] -= requiredFee;
        periods[currentPeriod].accumulatedFees += requiredFee;
    }

    /// @notice Register as a prover for the next period by offering to charge a fee at least `minStepPercentage` than
    /// the current best price.
    /// @dev The current best price may be the current prover's fee or the fee of the next bid, depending on a few
    /// conditions.
    /// @param offeredFee The fee you are willing to charge for proving each publication
    function registerProver(uint256 offeredFee) external {
        uint256 _livenessBond = livenessBond;
        require(balances[msg.sender] >= _livenessBond, "Insufficient balance for stake");

        uint256 currentPeriod = currentPeriodId;
        Period storage _currentPeriod = periods[currentPeriod];
        Period storage _nextPeriod = periods[currentPeriod + 1];
        uint256 currentFee = _currentPeriod.fee;
        uint256 nextFee = _nextPeriod.fee;
        uint256 requiredMaxFee;
        if (_currentPeriod.prover != address(0) && _currentPeriod.end == 0) {
            // Only if there is a prover for the current period, and they have not been evicted yet we need to check if
            // the offer is below their's
            requiredMaxFee = currentFee - (currentFee * minStepPercentage / 100);
            require(offeredFee <= requiredMaxFee, "Offered fee not low enough");

            uint256 periodEnd = block.timestamp + offerActivationDelay;
            _currentPeriod.end = periodEnd;
            _currentPeriod.deadline = periodEnd + provingDeadline;
        }

        address _nextProverAddress = _nextPeriod.prover;
        if (_nextProverAddress != address(0)) {
            // If there's already a bid for the next period, we need to check if the offered fee is below that
            requiredMaxFee = nextFee - (nextFee * minStepPercentage / 100);
            require(offeredFee <= requiredMaxFee, "Offered fee not low enough");

            // Refund the liveness bond to the losing bid
            balances[_nextProverAddress] += _nextPeriod.livenessBond;
        }

        // Record the next period info
        _nextPeriod.prover = msg.sender;
        _nextPeriod.fee = offeredFee;
        _nextPeriod.livenessBond = _livenessBond;

        emit ProverOffered(msg.sender, offeredFee, _livenessBond);
    }

    /// @notice Evicts a prover that has been inactive opens up the prover role for registration.
    /// @dev This can be called by anyone, and they get a part of the liveness bond as a reward as an incentive.
    /// @param publicationId The publication id that the caller is claiming is too old and hasn't been proven
    function evictProver(uint256 publicationId, IPublicationFeed.PublicationHeader calldata publicationHeader)
        external
    {
        require(
            keccak256(abi.encode(publicationHeader)) == publicationFeed.getPublicationHash(publicationId),
            "Publication hash does not match"
        );

        uint256 publicationTimestamp = publicationHeader.timestamp;
        require(publicationTimestamp + oldPublicationWindow < block.timestamp, "Publication is not old enough");

<<<<<<< HEAD
        uint256 periodEnd = block.timestamp + innactiveExitDelay;
=======
        uint256 exitAllowedAt = block.timestamp + inactiveExitDelay;
>>>>>>> 8218e0fb
        Period storage period = periods[currentPeriodId];
        period.slashed = true;
        period.end = periodEnd;

        // Reward the evictor
        uint256 evictorIncentive = period.livenessBond * evictorIncentivePercentage / 100;
        balances[msg.sender] += evictorIncentive;
        period.livenessBond -= evictorIncentive;

        emit ProverEvicted(period.prover, msg.sender, periodEnd, period.livenessBond);
    }

    /// @notice The current prover can signal exit to eventually pull out their liveness bond.
    /// @dev They still have to wait for the `exitDelay` to allow other provers to bid for the role.
    /// @dev The prover is still on the hook to prove publications for the current period.
    function exit() external {
        Period storage period = periods[currentPeriodId];
        address _prover = period.prover;
        require(msg.sender == _prover, "Not current prover");
        require(period.end == 0, "Prover already exited");

        uint256 periodEnd = block.timestamp + exitDelay;
        uint256 _provingDeadline = periodEnd + provingDeadline;
        period.end = periodEnd;
        period.deadline = _provingDeadline;

        emit ProverExited(_prover, periodEnd, _provingDeadline);
    }

    /// @notice Called by a prover to submit a proof for a set of publications he is assigned to.
    /// @dev This only works if the prover is within their deadline.
    /// @dev If the prover has finished all their publications for the period, they can also claim the fees and the
    /// liveness bond.
    /// @param start The initial checkpoint before the transition
    /// @param end The final checkpoint after the transition
    /// @param nextPublicationHeaderBytes Optional parameter that should only be sent when the prover has finished all
    /// their publications for the period.
    /// @param proof Arbitrary data passed to the `verifier` contract to confirm the transition validity
    /// @param periodId The id of the period for which the proof is submitted
    function proveOwnPeriod(
        ICheckpointTracker.Checkpoint calldata start,
        ICheckpointTracker.Checkpoint calldata end,
        IPublicationFeed.PublicationHeader calldata endPublicationHeader,
        bytes calldata nextPublicationHeaderBytes,
        bytes calldata proof,
        uint256 periodId
    ) external {
        Period storage period = periods[periodId];
        if (period.deadline != 0) {
            // This means that there is a deadline for the prover, we have to make sure they are within that deadline
            require(block.timestamp <= period.deadline, "Deadline has passed");
        }

        // Verify that the end publication is within the period and valid
        uint256 periodEnd = period.end;
        require(keccak256(abi.encode(endPublicationHeader)) == publicationFeed.getPublicationHash(end.publicationId), "Publication hash does not match");
        require(endPublicationHeader.id == end.publicationId, "This is not the end publication");
        require(endPublicationHeader.timestamp < periodEnd, "End publication is not within the period");

        checkpointTracker.proveTransition(start, end, proof);

        if (nextPublicationHeaderBytes.length > 0) {
            // This means that the prover is claiming that they have finished all their publications for the period
            IPublicationFeed.PublicationHeader memory nextPublicationHeader =
                abi.decode(nextPublicationHeaderBytes, (IPublicationFeed.PublicationHeader));
            require(nextPublicationHeader.id == end.publicationId + 1, "This is not the next publication");
            require(nextPublicationHeader.timestamp > periodEnd, "Next publication is not after the period end");
            require(
                keccak256(abi.encode(nextPublicationHeader))
                    == publicationFeed.getPublicationHash(nextPublicationHeader.id),
                "Publication hash does not match"
            );

            // If they have finished all their publications for the period, distribute the funds to the prover
            balances[period.prover] += period.accumulatedFees + period.livenessBond;
            delete periods[periodId];
        }
    }

    /// @inheritdoc IProverManager
    function proveOtherPeriod(
        ICheckpointTracker.Checkpoint calldata start,
        ICheckpointTracker.Checkpoint calldata end,
        IPublicationFeed.PublicationHeader[] calldata publicationHeadersToProve, // these are the rollup's publications
        IPublicationFeed.PublicationHeader calldata nextPublicationHeader,
        bytes calldata proof,
        uint256 periodId
    ) external {
        Period storage period = periods[periodId];
        uint256 numPubs = publicationHeadersToProve.length;
        IPublicationFeed.PublicationHeader memory endPublicationHeader = publicationHeadersToProve[numPubs - 1];

        require(period.slashed || block.timestamp > period.deadline, "We are still within the proving period");

        //TODO: Should we check that the first publication is after the period start?
       // Verify that the end publication is within the period and valid
        uint256 periodEnd = period.end;
        require(keccak256(abi.encode(endPublicationHeader)) == publicationFeed.getPublicationHash(end.publicationId), "Publication hash does not match");
        require(endPublicationHeader.id == end.publicationId, "This is not the end publication");
        require(endPublicationHeader.timestamp < periodEnd, "End publication is not within the period");

        // Verify that the next publication is valid and after the period end
        require(nextPublicationHeader.id == end.publicationId + 1, "This is not the next publication");
        require(nextPublicationHeader.timestamp > periodEnd, "Next publication is not after the period end");
        require(
            keccak256(abi.encode(nextPublicationHeader))
                == publicationFeed.getPublicationHash(nextPublicationHeader.id),
            "Publication hash does not match"
        );

        //Verify that all the publications are correct and linked together(they belong to this rollup)
        for (uint256 i = 0; i < numPubs; i++) {
            require(keccak256(abi.encode(publicationHeadersToProve[i])) == publicationFeed.getPublicationHash(publicationHeadersToProve[i].id), "Publication hash does not match");
            if (i > 0) {
                bytes32 prevHash = keccak256(abi.encode(publicationHeadersToProve[i-1]));
                require(prevHash == publicationHeadersToProve[i].prevHash, "Previous publication hash does not match");
            }
        }

        checkpointTracker.proveTransition(start, end, proof);

        // Distribute the funds
        uint256 _livenessBond = period.livenessBond;
        uint256 accumulatedFees = period.accumulatedFees;
        uint256 newProverFees = period.fee * numPubs;

        // Pay the designed prover for the work they already did
        balances[period.prover] += accumulatedFees - newProverFees;
        
        // Compensate the new prover(fees for the set of publications + a portion of the liveness bond)
        uint256 livenessBondReward = _livenessBond * (100 - burnedStakePercentage) / 100;
        balances[msg.sender] += newProverFees + livenessBondReward;

        // Delete the period. This implicitely burns the remaining part of the liveness bond
        delete periods[periodId];
        
    }
}<|MERGE_RESOLUTION|>--- conflicted
+++ resolved
@@ -193,11 +193,7 @@
         uint256 publicationTimestamp = publicationHeader.timestamp;
         require(publicationTimestamp + oldPublicationWindow < block.timestamp, "Publication is not old enough");
 
-<<<<<<< HEAD
-        uint256 periodEnd = block.timestamp + innactiveExitDelay;
-=======
-        uint256 exitAllowedAt = block.timestamp + inactiveExitDelay;
->>>>>>> 8218e0fb
+        uint256 periodEnd = block.timestamp + inactiveExitDelay;
         Period storage period = periods[currentPeriodId];
         period.slashed = true;
         period.end = periodEnd;
