--- conflicted
+++ resolved
@@ -239,14 +239,9 @@
         Period storage period = _periods[periodId];
         require(provenPublication.timestamp > period.end, "Publication must be after period");
 
-<<<<<<< HEAD
-        uint256 returnedStake =
-            period.pastDeadline ? _calculatePercentage(period.stake, burnedStakePercentage) : period.stake;
+        uint256 stake = period.stake;
+        uint256 returnedStake = period.pastDeadline ? _calculatePercentage(stake, rewardPercentage) : stake;
         NativeVault._increaseBalance(period.prover, returnedStake);
-=======
-        uint256 stake = period.stake;
-        balances[period.prover] += period.pastDeadline ? _calculatePercentage(stake, rewardPercentage) : stake;
->>>>>>> 29ee81e7
         period.stake = 0;
     }
 
