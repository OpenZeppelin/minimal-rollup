--- conflicted
+++ resolved
@@ -10,14 +10,9 @@
 import {IInbox} from "../IInbox.sol";
 import {ILookahead} from "../ILookahead.sol";
 import {IProposerFees} from "../IProposerFees.sol";
-
-<<<<<<< HEAD
 import {CallSpecification} from "./assertions/PublicationTimeCall.sol";
 
-contract TaikoInbox is IInbox {
-=======
 contract TaikoInbox is IInbox, DelayedInclusionStore {
->>>>>>> 2e897d3e
     struct Metadata {
         uint256 anchorBlockId;
         bytes32 anchorBlockHash;
@@ -52,11 +47,7 @@
         proposerFees = IProposerFees(_proposerFees);
     }
 
-<<<<<<< HEAD
     function publish(uint256 nBlobs, uint64 anchorBlockId, CallSpecification[] calldata callSpecs) external {
-=======
-    function publish(uint256 nBlobs, uint64 anchorBlockId) external payable {
->>>>>>> 2e897d3e
         if (address(lookahead) != address(0)) {
             require(lookahead.isCurrentPreconfer(msg.sender), "not current preconfer");
         }
