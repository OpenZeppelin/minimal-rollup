--- conflicted
+++ resolved
@@ -9,17 +9,13 @@
 import {ILookahead} from "./ILookahead.sol";
 
 contract TaikoInbox {
-<<<<<<< HEAD
     struct Metadata {
         uint256 anchorBlockId;
         bytes32 anchorBlockHash;
         bool isDelayedInclusion;
     }
 
-    IDataFeed public immutable dataFeed;
-=======
     IPublicationFeed public immutable publicationFeed;
->>>>>>> a7c69b7e
     ILookahead public immutable lookahead;
     IBlobRefRegistry public immutable blobRefRegistry;
     IDelayedInclusionStore public immutable delayedInclusionStore;
@@ -66,12 +62,8 @@
         attributes[METADATA] = abi.encode(metadata);
         attributes[LAST_PUBLICATION] = abi.encode(_lastPublicationId);
         attributes[BLOB_REFERENCE] = abi.encode(blobRefRegistry.getRef(_buildBlobIndices(nBlobs)));
-<<<<<<< HEAD
 
-        _lastPublicationId = dataFeed.publish(attributes).id;
-=======
         _lastPublicationId = publicationFeed.publish(attributes).id;
->>>>>>> a7c69b7e
 
         // Publish each delayed inclusion as a separate publication
         IDelayedInclusionStore.Inclusion[] memory inclusions = delayedInclusionStore.processDueInclusions();
@@ -82,15 +74,8 @@
             attributes[LAST_PUBLICATION] = abi.encode(_lastPublicationId);
             attributes[BLOB_REFERENCE] = abi.encode(inclusions[i]);
 
-<<<<<<< HEAD
-            _lastPublicationId = dataFeed.publish(attributes).id;
-=======
-        uint256 nBlobRefs = blobRefs.length;
-        for (uint256 i; i < nBlobRefs; ++i) {
-            attributes[PREV_PUBLICATION] = abi.encode(_lastPublicationId);
-            attributes[BLOB_REFERENCE] = abi.encode(blobRefs[i]);
+
             _lastPublicationId = publicationFeed.publish(attributes).id;
->>>>>>> a7c69b7e
         }
 
         lastPublicationId = uint64(_lastPublicationId);
