// SPDX-License-Identifier: MIT
pragma solidity ^0.8.28;

import {IBlobRefRegistry} from "../../blobs/IBlobRefRegistry.sol";

import {IDataFeed} from "../IDataFeed.sol";

import {IDelayedInclusionStore} from "./IDelayedInclusionStore.sol";
import {ILookahead} from "./ILookahead.sol";

contract TaikoInbox {
    IDataFeed public immutable datafeed;
    ILookahead public immutable lookahead;
    IBlobRefRegistry public immutable blobRefRegistry;
    IDelayedInclusionStore public immutable delayedInclusionStore;

    uint256 public immutable maxAnchorBlockIdOffset;

    uint256 public lastPublicationId;

    // attributes associated with the publication
    uint256 private constant ANCHOR_TX = 0;
    uint256 private constant PREV_PUBLICATION = 1;
    uint256 private constant BLOB_REFERENCE = 2;

    constructor(
        address _datafeed,
        address _lookahead,
        address _blobRefRegistry,
        address _delayedInclusionStore,
        uint256 _maxAnchorBlockIdOffset
    ) {
        datafeed = IDataFeed(_datafeed);
        lookahead = ILookahead(_lookahead);
        blobRefRegistry = IBlobRefRegistry(_blobRefRegistry);
        delayedInclusionStore = IDelayedInclusionStore(_delayedInclusionStore);
        maxAnchorBlockIdOffset = _maxAnchorBlockIdOffset;
    }

    function publish(uint256 nBlobs, uint64 anchorBlockId) external {
        if (address(lookahead) != address(0)) {
            require(lookahead.isCurrentPreconfer(msg.sender), "not current preconfer");
        }

        bytes[] memory attributes = new bytes[](3);
        uint256 _lastPublicationId = lastPublicationId;

        // Build the attribute for the anchor transaction inputs
        require(anchorBlockId >= block.number - maxAnchorBlockIdOffset, "anchorBlockId is too old");
        bytes32 anchorBlockhash = blockhash(anchorBlockId);
        require(anchorBlockhash != 0, "blockhash not found");
<<<<<<< HEAD
        attributes[0] = abi.encode(datafeed.getNextPublicationId(), anchorBlockId, anchorBlockhash);
=======
        attributes[ANCHOR_TX] = abi.encode(anchorBlockId, anchorBlockhash);
>>>>>>> 468c04a7

        // Build the attribute to link back to the previous publication Id;
        attributes[PREV_PUBLICATION] = abi.encode(_lastPublicationId);

        attributes[BLOB_REFERENCE] = abi.encode(blobRefRegistry.getRef(_buildBlobIndices(nBlobs)));
        _lastPublicationId = datafeed.publish(attributes).id;

        // Publish each delayed inclusion as a separate publication
        IBlobRefRegistry.BlobRef[] memory blobRefs =
            delayedInclusionStore.processDelayedInclusionByDeadline(block.timestamp);

        uint256 nBlobRefs = blobRefs.length;
        for (uint256 i; i < nBlobRefs; ++i) {
            attributes[PREV_PUBLICATION] = abi.encode(_lastPublicationId);
            attributes[BLOB_REFERENCE] = abi.encode(blobRefs[i]);
            _lastPublicationId = datafeed.publish(attributes).id;
        }

        lastPublicationId = _lastPublicationId;
    }

    function _buildBlobIndices(uint256 nBlobs) private pure returns (uint256[] memory blobIndices) {
        blobIndices = new uint256[](nBlobs);
        for (uint256 i; i < nBlobs; ++i) {
            blobIndices[i] = i;
        }
    }
}<|MERGE_RESOLUTION|>--- conflicted
+++ resolved
@@ -49,11 +49,7 @@
         require(anchorBlockId >= block.number - maxAnchorBlockIdOffset, "anchorBlockId is too old");
         bytes32 anchorBlockhash = blockhash(anchorBlockId);
         require(anchorBlockhash != 0, "blockhash not found");
-<<<<<<< HEAD
-        attributes[0] = abi.encode(datafeed.getNextPublicationId(), anchorBlockId, anchorBlockhash);
-=======
-        attributes[ANCHOR_TX] = abi.encode(anchorBlockId, anchorBlockhash);
->>>>>>> 468c04a7
+        attributes[ANCHOR_TX] = abi.encode(datafeed.getNextPublicationId(), anchorBlockhash);
 
         // Build the attribute to link back to the previous publication Id;
         attributes[PREV_PUBLICATION] = abi.encode(_lastPublicationId);
