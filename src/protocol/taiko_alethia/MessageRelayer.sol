--- conflicted
+++ resolved
@@ -76,17 +76,6 @@
     }
 
     /// @inheritdoc IMessageRelayer
-<<<<<<< HEAD
-    function receiveMessage(address to, uint256 tip, uint256 gasLimit, bytes memory data)
-        external
-        payable
-        nonReentrant
-    {
-        require(msg.value >= tip, InsufficientValue());
-        uint256 valueToSend = msg.value - tip;
-
-        address tipRecipient = TIP_RECIPIENT_SLOT.asAddress().tload();
-=======
     function receiveMessage(
         address to,
         uint256 tip,
@@ -100,7 +89,9 @@
         if (userSelectedTipRecipient == address(0)) {
             tipRecipient = TIP_RECIPIENT_SLOT.asAddress().tload();
         }
->>>>>>> 6181373e
+
+        require(msg.value >= tip, InsufficientValue());
+        uint256 valueToSend = msg.value - tip;
 
         bool forwardMessageSuccess;
 
