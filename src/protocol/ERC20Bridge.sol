// SPDX-License-Identifier: MIT
pragma solidity ^0.8.28;

import {BridgedERC20} from "./BridgedERC20.sol";
import {IERC20Bridge} from "./IERC20Bridge.sol";
import {ISignalService} from "./ISignalService.sol";

import {IERC20} from "@openzeppelin/contracts/token/ERC20/IERC20.sol";
import {IERC20Metadata} from "@openzeppelin/contracts/token/ERC20/extensions/IERC20Metadata.sol";
import {SafeERC20} from "@openzeppelin/contracts/token/ERC20/utils/SafeERC20.sol";
import {ReentrancyGuardTransient} from "@openzeppelin/contracts/utils/ReentrancyGuardTransient.sol";

/// @title ERC20Bridge
/// @notice A decentralized bridge for ERC20 tokens that allows anyone to initialize tokens
/// @dev Uses a permissionless token initialization flow
contract ERC20Bridge is IERC20Bridge, ReentrancyGuardTransient {
    using SafeERC20 for IERC20;

    /// @dev Signal type constants to differentiate signal categories
    bytes32 private constant INITIALIZATION_SIGNAL_PREFIX = keccak256("ERC20_TOKEN_INITIALIZATION");
    bytes32 private constant DEPOSIT_SIGNAL_PREFIX = keccak256("ERC20_DEPOSIT");

    mapping(bytes32 id => bool processed) private _processed;
    mapping(bytes32 key => address deployedToken) private _deployedTokens;
    mapping(address token => bool isBridgedToken) private _isBridgedTokens;

    /// Incremental nonce to generate unique deposit IDs.
    uint256 private _globalDepositNonce;

    ISignalService public immutable signalService;

    /// @dev Trusted source of commitments in the `CommitmentStore` that the bridge will use to validate withdrawals
    /// @dev This is the Anchor on L2 and the Checkpoint Tracker on the L1
    address public immutable trustedCommitmentPublisher;

    /// @dev The counterpart bridge contract on the other chain.
    /// This is used to locate deposit signals inside the other chain's state root.
    /// WARN: This address has no significance (and may be untrustworthy) on this chain.
    address public immutable counterpart;

    constructor(address _signalService, address _trustedCommitmentPublisher, address _counterpart) {
        require(_signalService != address(0), "Empty signal service");
        require(_trustedCommitmentPublisher != address(0), "Empty trusted publisher");
        require(_counterpart != address(0), "Empty counterpart");

        signalService = ISignalService(_signalService);
        trustedCommitmentPublisher = _trustedCommitmentPublisher;
        counterpart = _counterpart;
    }

    /// @inheritdoc IERC20Bridge
    function processed(bytes32 id) public view returns (bool) {
        return _processed[id];
    }

    /// @inheritdoc IERC20Bridge
    function isTokenInitialized(address token) public view returns (bool) {
        TokenInitialization memory tokenInit = _generateTokenInit(token);
        bytes32 id = _generateInitializationId(tokenInit);
        return signalService.isSignalStored(id, address(this));
    }

    /// @inheritdoc IERC20Bridge
    function isInitializationProven(bytes32 id) public view returns (bool) {
        return _processed[id];
    }

    /// @inheritdoc IERC20Bridge
    function getDeployedToken(address originalToken) public view returns (address) {
        bytes32 key = keccak256(abi.encode(originalToken));
        return _deployedTokens[key];
    }

    /// @inheritdoc IERC20Bridge
    function getInitializationId(TokenInitialization memory tokenInit) public pure returns (bytes32 id) {
        return _generateInitializationId(tokenInit);
    }

    /// @inheritdoc IERC20Bridge
    function getDepositId(ERC20Deposit memory erc20Deposit) public pure returns (bytes32 id) {
        return _generateDepositId(erc20Deposit);
    }

    /// @inheritdoc IERC20Bridge
    function initializeToken(address token) external returns (bytes32 id) {
        require(token != address(0), "Invalid token address");

        TokenInitialization memory tokenInit = _generateTokenInit(token);
        id = _generateInitializationId(tokenInit);
        require(!signalService.isSignalStored(id, address(this)), "Token already initialized");

        // Send signal for cross-chain initialization
        signalService.sendSignal(id);

        emit TokenInitialized(id, tokenInit);
    }

    /// @inheritdoc IERC20Bridge
    function deployCounterpartToken(TokenInitialization memory tokenInit, uint256 height, bytes memory proof)
        external
        returns (address deployedToken)
    {
        bytes32 id = _generateInitializationId(tokenInit);
        require(!_processed[id], InitializationAlreadyProven());

        // Verify the initialization signal from the source chain
        signalService.verifySignal(height, trustedCommitmentPublisher, counterpart, id, proof);

        // Mark initialization as processed
        _processed[id] = true;

        // Deploy the bridged token
        deployedToken =
            address(new BridgedERC20(tokenInit.name, tokenInit.symbol, tokenInit.decimals, tokenInit.originalToken));

        // Store the mapping
        bytes32 key = keccak256(abi.encode(tokenInit.originalToken));
        _deployedTokens[key] = deployedToken;

        // Mark as a bridged token deployed by this bridge
        _isBridgedTokens[deployedToken] = true;

        emit TokenInitializationProven(id, tokenInit, deployedToken);
    }

    /// @inheritdoc IERC20Bridge
    function deposit(address to, address localToken, uint256 amount) external nonReentrant returns (bytes32 id) {
<<<<<<< HEAD
        // Determine the original token address
        address originalToken;
=======
        // Check if token is initialized (for original tokens) or is a bridged token deployed by this bridge
        require(_initializedTokens[localToken] || _isBridgedToken(localToken), TokenNotInitialized());

        // If depositing an original token, use its address directly
        address originalToken = localToken;
>>>>>>> c1e2fe75
        if (_isBridgedToken(localToken)) {
            // If depositing a bridged token, use its original token address
            originalToken = BridgedERC20(localToken).originalToken();
        }

        ERC20Deposit memory erc20Deposit = ERC20Deposit({
            nonce: _globalDepositNonce,
            from: msg.sender,
            to: to,
            localToken: originalToken,
            amount: amount
        });

        id = _generateDepositId(erc20Deposit);
        unchecked {
            ++_globalDepositNonce;
        }

        // Handle token transfer based on whether it's a bridged token or original token
        IERC20(localToken).safeTransferFrom(msg.sender, address(this), amount);
        if (_isBridgedToken(localToken)) {
            // This is a bridged token being sent back to its origin, burn it
            BridgedERC20(localToken).burn(amount);
        }

        // Send signal
        signalService.sendSignal(id);
        emit DepositMade(id, erc20Deposit);
    }

    /// @inheritdoc IERC20Bridge
    function claimDeposit(ERC20Deposit memory erc20Deposit, uint256 height, bytes memory proof) external nonReentrant {
        bytes32 id = _claimDeposit(erc20Deposit, erc20Deposit.to, height, proof);
        emit DepositClaimed(id, erc20Deposit);
    }

    function _claimDeposit(ERC20Deposit memory erc20Deposit, address to, uint256 height, bytes memory proof)
        internal
        returns (bytes32 id)
    {
        id = _generateDepositId(erc20Deposit);
        require(!processed(id), AlreadyClaimed());

        signalService.verifySignal(height, trustedCommitmentPublisher, counterpart, id, proof);

        _processed[id] = true;
        _sendERC20(erc20Deposit, to);
    }

    /// @dev Function to transfer ERC20 to the receiver.
    /// @param erc20Deposit The deposit information containing the original token address
    /// @param to Address to send the tokens to
    function _sendERC20(ERC20Deposit memory erc20Deposit, address to) internal {
        // In a 1-1 bridge, use token mapping presence to determine mint vs transfer
        bytes32 key = keccak256(abi.encode(erc20Deposit.localToken));
        address deployedToken = _deployedTokens[key];

        if (deployedToken != address(0)) {
            // We have a bridged token for this original token → mint it
            BridgedERC20(deployedToken).mint(to, erc20Deposit.amount);
        } else {
            // No bridged token found → transfer the original token we're holding
            IERC20(erc20Deposit.localToken).safeTransfer(to, erc20Deposit.amount);
        }
    }

    /// @dev Checks if a token is a bridged token deployed by this bridge.
    /// @param token The token address to check
    /// @return true if the token is a bridged token deployed by this bridge
    function _isBridgedToken(address token) internal view returns (bool) {
        return _isBridgedTokens[token];
    }

    /// @dev Generates a unique ID for a token initialization.
    /// @param tokenInit Token initialization to generate an ID for
    function _generateInitializationId(TokenInitialization memory tokenInit) internal pure returns (bytes32) {
        return keccak256(abi.encode(INITIALIZATION_SIGNAL_PREFIX, tokenInit));
    }

    /// @dev Generates a unique ID for a deposit.
    /// @param erc20Deposit Deposit to generate an ID for
    function _generateDepositId(ERC20Deposit memory erc20Deposit) internal pure returns (bytes32) {
        return keccak256(abi.encode(DEPOSIT_SIGNAL_PREFIX, erc20Deposit));
    }

    /// @dev Fetches token metadata with fallbacks for non-compliant tokens and
    /// generates the token initialization struct
    /// @param token The token address to fetch metadata for
    /// @return _ Token initialization struct
    function _generateTokenInit(address token) private view returns (TokenInitialization memory) {
        string memory name;
        string memory symbol;
        uint8 decimals;
        try IERC20Metadata(token).name() returns (string memory _name) {
            name = _name;
        } catch {
            name = "Unknown Token Name";
        }

        try IERC20Metadata(token).symbol() returns (string memory _symbol) {
            symbol = _symbol;
        } catch {
            symbol = "UNKNOWN";
        }

        try IERC20Metadata(token).decimals() returns (uint8 _decimals) {
            decimals = _decimals;
        } catch {
            decimals = 18; // Standard default
        }

        return TokenInitialization({originalToken: token, name: name, symbol: symbol, decimals: decimals});
    }
}<|MERGE_RESOLUTION|>--- conflicted
+++ resolved
@@ -125,16 +125,8 @@
 
     /// @inheritdoc IERC20Bridge
     function deposit(address to, address localToken, uint256 amount) external nonReentrant returns (bytes32 id) {
-<<<<<<< HEAD
-        // Determine the original token address
-        address originalToken;
-=======
-        // Check if token is initialized (for original tokens) or is a bridged token deployed by this bridge
-        require(_initializedTokens[localToken] || _isBridgedToken(localToken), TokenNotInitialized());
-
         // If depositing an original token, use its address directly
         address originalToken = localToken;
->>>>>>> c1e2fe75
         if (_isBridgedToken(localToken)) {
             // If depositing a bridged token, use its original token address
             originalToken = BridgedERC20(localToken).originalToken();
