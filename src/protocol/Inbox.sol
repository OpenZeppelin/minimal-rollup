// SPDX-License-Identifier: MIT
pragma solidity ^0.8.28;

import {IDataFeed} from "./IDataFeed.sol";
import {IVerifier} from "./IVerifier.sol";
import {CircularBuffer} from "@openzeppelin/contracts/utils/structs/CircularBuffer.sol";

contract Inbox {
<<<<<<< HEAD
    using CircularBuffer for CircularBuffer.Bytes32CircularBuffer;

    /// @dev Tracks proven checkpoints after applying the publications at `_dataFeed`
    CircularBuffer.Bytes32CircularBuffer private _checkpoints;
=======
    // TODO: Optimize using the ring buffer design if we don't need to store all checkpoints
    // Checkpoints can be anything that describes the state of the rollup at a given publication (the most common case
    // is the state root)
    /// @dev tracks proven checkpoints after applying the publication at `_dataFeed.getPublicationHash(pubIdx)`
    mapping(uint256 pubIdx => bytes32 checkpoint) public checkpoints;

    /// @dev the highest `pubIdx` in `checkpoints`
    uint256 public lastProvenIdx;
>>>>>>> 924bd83a

    IDataFeed public immutable _dataFeed;
    // This would usually be retrieved dynamically as in the current Taiko implementation, but for simplicity we are
    // just setting it in the constructor
    IVerifier public immutable _verifier;

    /// @notice Emitted when a checkpoint is proven
    /// @param pubIdx the index of the publication at which the checkpoint was proven
    /// @param checkpoint the checkpoint that was proven
    event CheckpointProven(uint256 indexed pubIdx, bytes32 indexed checkpoint);

    error ProvenIndex(uint256 index);
    error UnprovenIndex(uint256 index);

    /// @param bufferSize the maximum number of checkpoints simultaneously stored in this contract
    /// @param genesis the checkpoint describing the initial state of the rollup
    /// @param dataFeed the input data source that updates the state of this rollup
    /// @param verifier a contract that can verify the validity of a transition from one checkpoint to another
    constructor(
        uint256 bufferSize,
        bytes32 genesis,
        address dataFeed,
        address verifier
    ) {
        // set the genesis checkpoint of the rollup - genesis is trusted to be correct
<<<<<<< HEAD
        _checkpoints.setup(bufferSize);
        _checkpoints.push(genesis);
=======
        require(genesis != 0, "genesis checkpoint cannot be 0");
        checkpoints[0] = genesis;
>>>>>>> 924bd83a
        _dataFeed = IDataFeed(dataFeed);
        _verifier = IVerifier(verifier);
    }

    function getCheckpoint(uint256 at) public view returns (bytes32) {
        return _checkpoints._data[at % _checkpoints.length()];
    }

    function checkpointsCount() public view returns (uint256) {
        return _checkpoints._count;
    }

    /// @notice Proves the transition between two checkpoints
    /// @dev Updates the count of elements in the buffer on success.
    /// @param start the index of the publication before this transition. Its checkpoint must already be proven.
    /// @param end the index of the last publication in this transition.
    /// @param checkpoint the claimed checkpoint at the end of this transition.
    /// @param proof arbitrary data passed to the `_verifier` contract to confirm the transition validity.
<<<<<<< HEAD
    function proveBetween(
        uint256 start,
        uint256 end,
        bytes32 checkpoint,
        bytes calldata proof
    ) external {
        // Checks
        require(_proven(start), UnprovenIndex(start));
        require(!_proven(end), ProvenIndex(end));

        // Cache buffer length (remains constant)
        uint256 bufferLength = _checkpoints.length();
=======
    function proveBetween(uint256 start, uint256 end, bytes32 checkpoint, bytes calldata proof) external {
        require(checkpoint != 0, "Checkpoint cannot be 0");
        require(end > lastProvenIdx, "Publication already proven");
        bytes32 base = checkpoints[start];
        // this also ensures start <= lastProvenIdx
        require(base != 0, "Unknown base checkpoint");
>>>>>>> 924bd83a

        IVerifier(_verifier).verifyProof(
            _dataFeed.getPublicationHash(start),
            _dataFeed.getPublicationHash(end),
            _checkpoints._data[start % bufferLength],
            checkpoint,
            proof
        );

        // Add checkpoint at the wrapped "end" position and update count accordingly
        _checkpoints._count = end;
        _checkpoints._data[end % bufferLength] = checkpoint;
        emit CheckpointProven(end, checkpoint);
    }

    function _proven(uint256 index) private view returns (bool) {
        return index < _checkpoints.count();
    }
}<|MERGE_RESOLUTION|>--- conflicted
+++ resolved
@@ -6,21 +6,10 @@
 import {CircularBuffer} from "@openzeppelin/contracts/utils/structs/CircularBuffer.sol";
 
 contract Inbox {
-<<<<<<< HEAD
     using CircularBuffer for CircularBuffer.Bytes32CircularBuffer;
 
     /// @dev Tracks proven checkpoints after applying the publications at `_dataFeed`
     CircularBuffer.Bytes32CircularBuffer private _checkpoints;
-=======
-    // TODO: Optimize using the ring buffer design if we don't need to store all checkpoints
-    // Checkpoints can be anything that describes the state of the rollup at a given publication (the most common case
-    // is the state root)
-    /// @dev tracks proven checkpoints after applying the publication at `_dataFeed.getPublicationHash(pubIdx)`
-    mapping(uint256 pubIdx => bytes32 checkpoint) public checkpoints;
-
-    /// @dev the highest `pubIdx` in `checkpoints`
-    uint256 public lastProvenIdx;
->>>>>>> 924bd83a
 
     IDataFeed public immutable _dataFeed;
     // This would usually be retrieved dynamically as in the current Taiko implementation, but for simplicity we are
@@ -46,13 +35,9 @@
         address verifier
     ) {
         // set the genesis checkpoint of the rollup - genesis is trusted to be correct
-<<<<<<< HEAD
+        require(genesis != 0, "genesis checkpoint cannot be 0");
         _checkpoints.setup(bufferSize);
         _checkpoints.push(genesis);
-=======
-        require(genesis != 0, "genesis checkpoint cannot be 0");
-        checkpoints[0] = genesis;
->>>>>>> 924bd83a
         _dataFeed = IDataFeed(dataFeed);
         _verifier = IVerifier(verifier);
     }
@@ -71,7 +56,6 @@
     /// @param end the index of the last publication in this transition.
     /// @param checkpoint the claimed checkpoint at the end of this transition.
     /// @param proof arbitrary data passed to the `_verifier` contract to confirm the transition validity.
-<<<<<<< HEAD
     function proveBetween(
         uint256 start,
         uint256 end,
@@ -84,14 +68,6 @@
 
         // Cache buffer length (remains constant)
         uint256 bufferLength = _checkpoints.length();
-=======
-    function proveBetween(uint256 start, uint256 end, bytes32 checkpoint, bytes calldata proof) external {
-        require(checkpoint != 0, "Checkpoint cannot be 0");
-        require(end > lastProvenIdx, "Publication already proven");
-        bytes32 base = checkpoints[start];
-        // this also ensures start <= lastProvenIdx
-        require(base != 0, "Unknown base checkpoint");
->>>>>>> 924bd83a
 
         IVerifier(_verifier).verifyProof(
             _dataFeed.getPublicationHash(start),
