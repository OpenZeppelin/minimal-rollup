--- conflicted
+++ resolved
@@ -21,12 +21,8 @@
     // just setting it in the constructor
     IVerifier immutable _verifier;
 
-<<<<<<< HEAD
     IPreconfTaskManager immutable _preconfer;
 
-    constructor(bytes32 genesis, address dataFeed, address verifier, address preconfTaskManager) {
-        // set the genesis state of the rollup - genesis is trusted to be correct
-=======
     /// @notice Emitted when a checkpoint is proven
     /// @param pubIdx the index of the publication at which the checkpoint was proven
     /// @param checkpoint the checkpoint that was proven
@@ -35,9 +31,8 @@
     /// @param genesis the checkpoint describing the initial state of the rollup
     /// @param dataFeed the input data source that updates the state of this rollup
     /// @param verifier a contract that can verify the validity of a transition from one checkpoint to another
-    constructor(bytes32 genesis, address dataFeed, address verifier) {
+    constructor(bytes32 genesis, address dataFeed, address verifier, address preconfTaskManager) {
         // set the genesis checkpoint of the rollup - genesis is trusted to be correct
->>>>>>> 0c7d5945
         checkpoints[0] = genesis;
         _dataFeed = IDataFeed(dataFeed);
         _verifier = IVerifier(verifier);
@@ -61,19 +56,14 @@
         checkpoints[publicationIdx] = checkpoint;
     }
 
-<<<<<<< HEAD
-    ///  @notice Proves that the transition between the start and end publication hashes is valid
-    ///          and updates the last proven index if checkpoint corresponds to a newer publication
-    // TODO: add logic for pausing the contract if there are conflicting proofs.
-    // TODO: add an incentive mechanism for the prover, which can be abstracted in a separate IBondManager contract
-=======
     /// @notice Proves the transition between two checkpoints
     /// @dev Updates the `lastProvenIdx` to `end` on success
     /// @param start the index of the publication before this transition. Its checkpoint must already be proven.
     /// @param end the index of the last publication in this transition.
     /// @param checkpoint the claimed checkpoint at the end of this transition.
     /// @param proof arbitrary data passed to the `_verifier` contract to confirm the transition validity.
->>>>>>> 0c7d5945
+    // TODO: add logic for pausing the contract if there are conflicting proofs.
+    // TODO: add an incentive mechanism for the prover, which can be abstracted in a separate IBondManager contract
     function proveBetween(uint256 start, uint256 end, bytes32 checkpoint, bytes calldata proof) external {
         require(end > lastProvenIdx, "Publication already proven");
         bytes32 base = checkpoints[start];
