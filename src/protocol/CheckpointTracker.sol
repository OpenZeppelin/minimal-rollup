--- conflicted
+++ resolved
@@ -54,14 +54,10 @@
         );
 
         require(end.commitment != 0, "Checkpoint commitment cannot be 0");
-<<<<<<< HEAD
-
-=======
         require(
             numDelayedPublications <= numPublications,
             "Number of delayed publications cannot be greater than the total number of publications"
         );
->>>>>>> 46ea35ef
         Checkpoint memory latestProvenCheckpoint = getProvenCheckpoint();
         bytes32 startPublicationHash = publicationFeed.getPublicationHash(latestProvenCheckpoint.publicationId);
         bytes32 endPublicationHash = publicationFeed.getPublicationHash(end.publicationId);
