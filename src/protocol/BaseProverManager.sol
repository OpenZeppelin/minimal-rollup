--- conflicted
+++ resolved
@@ -107,11 +107,7 @@
     /// @inheritdoc IProposerFees
     /// @dev This function advances to the next period if the current period has ended.
     function payPublicationFee(address proposer, bool isDelayed) external {
-<<<<<<< HEAD
-        require(msg.sender == address(inbox), "Only the Inbox contract can call this function");
-=======
-        require(msg.sender == inbox, OnlyInbox());
->>>>>>> 2e897d3e
+        require(msg.sender == address(inbox), OnlyInbox());
 
         uint256 periodId = _currentPeriodId;
 
@@ -149,17 +145,9 @@
     /// @inheritdoc IProverManager
     /// @dev This can be called by anyone, and they get `evictorIncentiveFraction` of the liveness bond as an
     /// incentive.
-<<<<<<< HEAD
-    function evictProver(IInbox.PublicationHeader calldata publicationHeader) external {
-        require(inbox.validateHeader(publicationHeader), "Invalid publication");
-
-        uint256 publicationTimestamp = publicationHeader.timestamp;
-        require(publicationTimestamp + _livenessWindow() < block.timestamp, "Publication is not old enough");
-=======
     function evictProver(IPublicationFeed.PublicationHeader calldata publicationHeader) external {
         require(publicationFeed.validateHeader(publicationHeader), InvalidPublication());
         require(publicationHeader.timestamp + _livenessWindow() < block.timestamp, PublicationNotOldEnough());
->>>>>>> 2e897d3e
 
         LibProvingPeriod.Period storage period = _periods[_currentPeriodId];
         require(period.isOpen(), ProvingPeriodClosed());
@@ -209,15 +197,6 @@
         LibProvingPeriod.Period storage period = _periods[periodId];
         uint40 previousPeriodEnd = periodId > 0 ? _periods[periodId - 1].end : 0;
 
-<<<<<<< HEAD
-        require(inbox.validateHeader(lastPub), "Last publication does not exist");
-        require(end.publicationId == lastPub.id, "Last publication does not match end checkpoint");
-        require(period.end == 0 || lastPub.timestamp <= period.end, "Last publication is after the period");
-
-        require(inbox.validateHeader(firstPub), "First publication does not exist");
-        require(start.publicationId + 1 == firstPub.id, "First publication not immediately after start checkpoint");
-        require(firstPub.timestamp > previousPeriodEnd, "First publication is before the period");
-=======
         require(publicationFeed.validateHeader(lastPub), LastPublicationDoesNotExist());
         require(end.publicationId == lastPub.id, LastPublicationMismatch());
         require(period.isNotBefore(lastPub.timestamp), LastPublicationIsAfterPeriod());
@@ -225,7 +204,6 @@
         require(publicationFeed.validateHeader(firstPub), FirstPublicationDoesNotExist());
         require(start.publicationId + 1 == firstPub.id, InvalidStartPublication());
         require(firstPub.timestamp > previousPeriodEnd, FirstPublicationIsBeforePeriod());
->>>>>>> 2e897d3e
 
         ICheckpointTracker.Checkpoint memory lastProven = checkpointTracker.getProvenCheckpoint();
         // Only count publications that have not been proven yet for the fee calculation
@@ -245,12 +223,6 @@
     }
 
     /// @inheritdoc IProverManager
-<<<<<<< HEAD
-    function finalizePastPeriod(uint256 periodId, IInbox.PublicationHeader calldata provenPublication) external {
-        ICheckpointTracker.Checkpoint memory lastProven = checkpointTracker.getProvenCheckpoint();
-        require(inbox.validateHeader(provenPublication), "Invalid publication header");
-        require(lastProven.publicationId >= provenPublication.id, "Publication must be proven");
-=======
     function finalizePastPeriod(uint256 periodId, IPublicationFeed.PublicationHeader calldata provenPublication)
         external
     {
@@ -258,7 +230,6 @@
 
         ICheckpointTracker.Checkpoint memory lastProven = checkpointTracker.getProvenCheckpoint();
         require(lastProven.publicationId >= provenPublication.id, PublicationNotProven());
->>>>>>> 2e897d3e
 
         LibProvingPeriod.Period storage period = _periods[periodId];
         require(period.isInitialized(), PeriodNotInitialized());
