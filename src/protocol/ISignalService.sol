// SPDX-License-Identifier: MIT
pragma solidity ^0.8.28;

/// @title ISignalService
/// @dev Secure cross-chain messaging system for broadcasting arbitrary data (i.e. signals).
///
/// Signals enable generalized on-chain communication, primarily for data transmission rather than value transfer.
/// Applications can leverage signals to transfer value through secondary implementations.
///
/// Signals are broadcast without specific recipients, allowing flexible cross-chain messaging
interface ISignalService {
    struct SignalProof {
        bytes[] accountProof;
        bytes[] storageProof;
    }

    /// @dev Emitted when a signal is sent.
    /// @param sender The address that sent the signal on the source chain
    /// @param value The signal value
<<<<<<< HEAD
    event SignalSent(address indexed sender, bytes32 value);
=======
    event SignalSent(address indexed sender, bytes32 indexed namespace, bytes32 value);
>>>>>>> 5b58aee9

    /// @dev Emitted when a signal is verified.
    /// @param sender The address of the sender on the source chain
    /// @param value Value that was signaled
    event SignalVerified(address indexed sender, bytes32 value);

    /// @dev We require the commitment to contain a state root (with an embedded storage root)
    error StorageRootCommitmentNotSupported();

    /// @notice Stores a signal and returns its storage location.
    /// @param value Data to be stored (signalled)
    function sendSignal(bytes32 value) external returns (bytes32 slot);

    /// @notice Checks if a signal has been stored
    /// @dev Note: This does not mean it has been 'sent' to destination chain,
    /// only that it has been stored on the source chain.
    /// @param value Value to be checked is stored
    /// @param sender The address that sent the signal
    function isSignalStored(bytes32 value, address sender) external view returns (bool);

    /// @notice Verifies if the signal can be proved to be part of a merkle tree. This is usually used to verify signals
    /// sent by `sender` on the source chain, which state is represented by `commitmentPublisher` at `height`.
    /// @dev Signals are not deleted when verified, and can be
    /// verified multiple times by calling this function
    /// @param height A reference value indicating which trusted root to use for verification
    /// see ICommitmentStore for more information
    /// @param commitmentPublisher The address that published the commitment containing the signal.
    /// @param sender The address that originally sent the signal on the source chain
    /// @param value The signal value to verify
    /// @param proof The encoded value of the SignalProof struct
    function verifySignal(
        uint256 height,
        address commitmentPublisher,
        address sender,
        bytes32 value,
        bytes memory proof
    ) external;
}<|MERGE_RESOLUTION|>--- conflicted
+++ resolved
@@ -17,11 +17,7 @@
     /// @dev Emitted when a signal is sent.
     /// @param sender The address that sent the signal on the source chain
     /// @param value The signal value
-<<<<<<< HEAD
     event SignalSent(address indexed sender, bytes32 value);
-=======
-    event SignalSent(address indexed sender, bytes32 indexed namespace, bytes32 value);
->>>>>>> 5b58aee9
 
     /// @dev Emitted when a signal is verified.
     /// @param sender The address of the sender on the source chain
