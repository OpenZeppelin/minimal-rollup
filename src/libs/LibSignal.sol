// SPDX-License-Identifier: MIT
pragma solidity ^0.8.28;

import {LibTrieProof} from "./LibTrieProof.sol";
import {SlotDerivation} from "@openzeppelin/contracts/utils/SlotDerivation.sol";
import {StorageSlot} from "@openzeppelin/contracts/utils/StorageSlot.sol";
import {SafeCast} from "@openzeppelin/contracts/utils/math/SafeCast.sol";

/// @dev Library for secure broadcasting (i.e. signaling) cross-chain arbitrary data.
///
/// Signaling a value consists of storing a `bytes32` in a namespaced storage location to guarantee non-collision
/// slots derived by EVM languages such as Solidity or Vyper. Smart contracts utilizing this library will signal values
/// with the `signal` function, allowing to generate a storage proof with an `eth_getProof` RPC call.
///
/// Later, on a destination chain the signal can be proven by providing the proof to `verifySignal` as long as the
/// state root is trusted.
library LibSignal {
    using StorageSlot for bytes32;
    using SlotDerivation for string;
    using SafeCast for uint256;

    bytes32 constant SIGNAL_NAMESPACE = keccak256("generic-signal");

    /// @dev A `value` was signaled at a namespaced slot for the current `msg.sender`, `block.chainid`, and "signal
    /// namespace".
    function signaled(bytes32 value) internal view returns (bool) {
        return signaled(value, block.chainid, msg.sender, SIGNAL_NAMESPACE);
    }

    /// @dev A `value` was signaled at a namespaced slot using a custom namespace.
    function signaled(bytes32 value, bytes32 namespace) internal view returns (bool) {
        return signaled(value, block.chainid, msg.sender, namespace);
    }

    /// @dev A `value` was signaled at a namespaced slot using a custom chain ID and namespace.
    function signaled(bytes32 value, uint256 chainId, bytes32 namespace) internal view returns (bool) {
        return signaled(value, chainId, msg.sender, namespace);
    }

    /// @dev A `value` was signaled at a namespaced slot. See `deriveSlot`.
    function signaled(bytes32 value, uint256 chainId, address account, bytes32 namespace)
        internal
        view
        returns (bool)
    {
        bytes32 slot = deriveSlot(value, chainId, account, namespace);
        return slot.getBytes32Slot().value == keccak256(abi.encode(value));
    }

    /// @dev Signal a `value` at a namespaced slot for the current `msg.sender` and namespace.
    function signal(bytes32 value) internal returns (bytes32) {
        return signal(value, block.chainid, msg.sender, SIGNAL_NAMESPACE);
    }

    /// @dev Signal a `value` at a namespaced slot for the current `msg.sender` and a custom namespace.
    function signal(bytes32 value, bytes32 namespace) internal returns (bytes32) {
        return signal(value, block.chainid, msg.sender, namespace);
    }

    /// @dev Signal a `value` at a namespaced slot using a custom chain ID and namespace.
    function signal(bytes32 value, uint256 chainId, bytes32 namespace) internal returns (bytes32) {
        return signal(value, chainId, msg.sender, namespace);
    }

    /// @dev Signal a `value` at a namespaced slot. See `deriveSlot`.
    /// @param value The signal value to store
    /// @param chainId The chain ID to namespace the signal
    /// @param account The sender of the signal
    /// @param namespace A custom namespace to isolate signals
    /// @return _ The derived storage slot used to store the signal
    function signal(bytes32 value, uint256 chainId, address account, bytes32 namespace) internal returns (bytes32) {
        bytes32 slot = deriveSlot(value, chainId, account, namespace);
        slot.getBytes32Slot().value = keccak256(abi.encode(value));
        return slot;
    }

    /// @dev Returns the storage slot for a signal. Namespaced to the msg.sender, value and namespace.
    function deriveSlot(bytes32 value) internal view returns (bytes32) {
        return deriveSlot(value, block.chainid, msg.sender, SIGNAL_NAMESPACE);
    }

    /// @dev Returns the storage slot for a signal. Namespaced to the msg.sender, value and namespace.
    function deriveSlot(bytes32 value, bytes32 namespace) internal view returns (bytes32) {
        return deriveSlot(value, block.chainid, msg.sender, namespace);
    }

    /// @dev Returns the storage slot for a signal. Namespaced to the msg.sender, chain ID, value and namespace.
    function deriveSlot(bytes32 value, uint256 chainId, bytes32 namespace) internal view returns (bytes32) {
        return deriveSlot(value, chainId, msg.sender, namespace);
    }

    /// @dev Returns the storage slot for a signal. Namespaced to the account, value, and namespace.
    /// @param value The signal value
    /// @param chainId The chain ID used in the namespace
    /// @param account The account to namespace
    /// @param namespace The custom namespace for the signal
    /// @return slot The derived storage slot
    function deriveSlot(bytes32 value, uint256 chainId, address account, bytes32 namespace)
        internal
        pure
        returns (bytes32)
    {
        return string(abi.encodePacked(value, chainId, account, namespace)).erc7201Slot();
    }

    /// @dev Performs a storage proof verification for a signal stored on the contract using this library
    /// @param value The signal value to verify
    /// @param namespace The namespace of the signal
    /// @param sender The address that originally sent the signal on the source chain
<<<<<<< HEAD
    /// @param chainId The chain ID of the signal src chain
    /// @param root The state root from the source chain to verify against
    /// @param accountProof Merkle proof for the contract's account against the state root
=======
    /// @param root The state root or storage root from the source chain to verify against
    /// @param accountProof Merkle proof for the contract's account against the state root. Empty if we are using a
    /// storage root.
>>>>>>> a9b795fe
    /// @param storageProof Merkle proof for the derived storage slot against the account's storage root
    /// @return valid Boolean indicating whether the signal was successfully verified
    function verifySignal(
        bytes32 value,
        bytes32 namespace,
        uint256 chainId,
        address sender,
        bytes32 root,
        bytes[] memory accountProof,
        bytes[] memory storageProof
    ) internal view returns (bool valid) {
        bytes32 hashedValue = keccak256(abi.encode(value));
        // If the account proof is empty we assume `root` is the storage root of the signal service contract
        if (accountProof.length == 0) {
<<<<<<< HEAD
            // Only verifies a state proof not full storage proof
            valid =
                LibTrieProof.verifyState(deriveSlot(value, chainId, sender, namespace), hashedValue, root, storageProof);
=======
            // No need to first retrieve the storage root from the state root.
            valid = LibTrieProof.verifySlot(deriveSlot(value, sender, namespace), hashedValue, root, storageProof);
>>>>>>> a9b795fe
            return valid;
        }
        (valid,) = LibTrieProof.verifyStorage(
            address(this), deriveSlot(value, chainId, sender, namespace), hashedValue, root, accountProof, storageProof
        );
    }
}<|MERGE_RESOLUTION|>--- conflicted
+++ resolved
@@ -107,15 +107,9 @@
     /// @param value The signal value to verify
     /// @param namespace The namespace of the signal
     /// @param sender The address that originally sent the signal on the source chain
-<<<<<<< HEAD
     /// @param chainId The chain ID of the signal src chain
     /// @param root The state root from the source chain to verify against
     /// @param accountProof Merkle proof for the contract's account against the state root
-=======
-    /// @param root The state root or storage root from the source chain to verify against
-    /// @param accountProof Merkle proof for the contract's account against the state root. Empty if we are using a
-    /// storage root.
->>>>>>> a9b795fe
     /// @param storageProof Merkle proof for the derived storage slot against the account's storage root
     /// @return valid Boolean indicating whether the signal was successfully verified
     function verifySignal(
@@ -130,14 +124,9 @@
         bytes32 hashedValue = keccak256(abi.encode(value));
         // If the account proof is empty we assume `root` is the storage root of the signal service contract
         if (accountProof.length == 0) {
-<<<<<<< HEAD
             // Only verifies a state proof not full storage proof
             valid =
-                LibTrieProof.verifyState(deriveSlot(value, chainId, sender, namespace), hashedValue, root, storageProof);
-=======
-            // No need to first retrieve the storage root from the state root.
-            valid = LibTrieProof.verifySlot(deriveSlot(value, sender, namespace), hashedValue, root, storageProof);
->>>>>>> a9b795fe
+                LibTrieProof.verifySlot(deriveSlot(value, chainId, sender, namespace), hashedValue, root, storageProof);
             return valid;
         }
         (valid,) = LibTrieProof.verifyStorage(
