[profile.default]
src = "src"
out = "out"
libs = ["lib"]
evm_version = "cancun"
<<<<<<< HEAD
always_use_create_2_factory = true
=======
always_use_create_2_factory = true # Use Foundry's create2 factory in tests(https://github.com/foundry-rs/foundry/pull/6656)
>>>>>>> 46ea35ef
rpc_endpoints = { L1 = "http://localhost:8545", L2 = "http://localhost:8546" }
sender = "0xf39Fd6e51aad88F6F4ce6aB8827279cffFb92266"

gas_reports_ignore = ["MockDelayedInclusionStore", "MockCheckpointTracker", ""]

remappings = [
    "@optimism/=lib/optimism/",
    "@vendor/=src/vendor/",
    "@openzeppelin/contracts/=lib/openzeppelin-contracts/contracts/"
]

[fmt]
sort_imports = true
wrap_comments = true

# See more config options https://github.com/foundry-rs/foundry/blob/master/crates/config/README.md#all-options<|MERGE_RESOLUTION|>--- conflicted
+++ resolved
@@ -3,11 +3,7 @@
 out = "out"
 libs = ["lib"]
 evm_version = "cancun"
-<<<<<<< HEAD
-always_use_create_2_factory = true
-=======
 always_use_create_2_factory = true # Use Foundry's create2 factory in tests(https://github.com/foundry-rs/foundry/pull/6656)
->>>>>>> 46ea35ef
 rpc_endpoints = { L1 = "http://localhost:8545", L2 = "http://localhost:8546" }
 sender = "0xf39Fd6e51aad88F6F4ce6aB8827279cffFb92266"
 
