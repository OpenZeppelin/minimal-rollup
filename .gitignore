--- conflicted
+++ resolved
@@ -13,11 +13,5 @@
 # Dotenv file
 .env
 
-<<<<<<< HEAD
-
 # Added by cargo
-
-=======
-# Added by cargo
->>>>>>> 9561b986
 /target