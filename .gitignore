--- conflicted
+++ resolved
@@ -13,11 +13,5 @@
 # Dotenv file
 .env
 
-<<<<<<< HEAD
-
 # Added by cargo
-
-=======
-# Added by cargo
->>>>>>> 46ea35ef
 /target