// SPDX-License-Identifier: MIT
pragma solidity ^0.8.28;

import "forge-std/Test.sol";

import {LibProvingPeriod} from "../src/libs/LibProvingPeriod.sol";
import {BaseProverManager} from "../src/protocol/BaseProverManager.sol";
import {IProposerFees} from "../src/protocol/IProposerFees.sol";
import {IProverManager} from "../src/protocol/IProverManager.sol";
import {LibPercentage} from "src/libs/LibPercentage.sol";
import {ICheckpointTracker} from "src/protocol/ICheckpointTracker.sol";

import {IInbox} from "src/protocol/IInbox.sol";
import {SignalService} from "src/protocol/SignalService.sol";
import {MockCheckpointTracker} from "test/mocks/MockCheckpointTracker.sol";
import {MockInbox} from "test/mocks/MockInbox.sol";
import {NullVerifier} from "test/mocks/NullVerifier.sol";

import {LibPercentage} from "src/libs/LibPercentage.sol";

// Configuration parameters.
uint16 constant MAX_BID_FRACTION = 9500; // 95%
uint40 constant LIVENESS_WINDOW = 60; // 60 seconds
uint40 constant SUCCESSION_DELAY = 10;
uint40 constant EXIT_DELAY = 10;
uint40 constant PROVING_WINDOW = 30;
uint96 constant LIVENESS_BOND = 1 ether;
uint16 constant EVICTOR_INCENTIVE_FRACTION = 500; // 5%
uint16 constant REWARD_FRACTION = 9000; // 90%
uint96 constant INITIAL_FEE = 0.1 ether;
uint16 constant DELAYED_FEE_PERCENTAGE = 150; // 150%
uint256 constant INITIAL_PERIOD = 1;

abstract contract BaseProverManagerTest is Test {
    BaseProverManager proverManager;
    MockCheckpointTracker checkpointTracker;
    SignalService signalService;
    NullVerifier verifier;
    MockInbox inbox;
    uint256 constant DEPOSIT_AMOUNT = 2 ether;
    uint256 constant ZERO_DELAYED_PUBLICATIONS = 0;

    // Addresses used for testing.
<<<<<<< HEAD
    address inbox = vm.addr(0x100);
    address initialProver = vm.addr(0x101);
    address prover1 = vm.addr(0x200);
    address prover2 = vm.addr(0x201);
    address proposer = vm.addr(0x202);
    address evictor = vm.addr(0x203);
    address rollupOperator = vm.addr(0x204);
=======
    address initialProver = address(0x101);
    address prover1 = address(0x200);
    address prover2 = address(0x201);
    address proposer = address(0x202);
    address evictor = address(0x203);
>>>>>>> 458f326d

    function setUp() public virtual {
        signalService = new SignalService();
        checkpointTracker = new MockCheckpointTracker(address(signalService));
        inbox = new MockInbox();
    }

    /// --------------------------------------------------------------------------
    /// payPublicationFee()
    /// --------------------------------------------------------------------------

    function test_payPublicationFee_SamePeriod() public {
        // Deposit funds for proposer.
        _deposit(proposer, DEPOSIT_AMOUNT);

        uint256 balanceBefore = proverManager.balances(proposer);
        // Call payPublicationFee from the inbox.
        vm.prank(address(inbox));
        proverManager.payPublicationFee(proposer, false);

        uint256 balanceAfter = proverManager.balances(proposer);
        assertEq(balanceAfter, balanceBefore - INITIAL_FEE, "Publication fee not deducted properly");
    }

    function test_payPublicationFee_AdvancesPeriod() public {
        // Deposit funds for proposer.
        _deposit(proposer, DEPOSIT_AMOUNT);

        // Exit as a prover.
        _exit(initialProver);

        // Warp to a time after the period has ended.
        vm.warp(vm.getBlockTimestamp() + EXIT_DELAY + 1);

        // Call payPublicationFee from the inbox and check that the period has been advanced.
        vm.prank(address(inbox));
        vm.expectEmit();
        emit IProverManager.NewPeriod(2);
        proverManager.payPublicationFee(proposer, false);
    }

    function test_payPublicationFee_RevertWhen_NotInbox() public {
        vm.expectRevert(BaseProverManager.OnlyInbox.selector);
        proverManager.payPublicationFee(prover1, false);
    }

    /// --------------------------------------------------------------------------
    /// bid()
    /// --------------------------------------------------------------------------
    function test_bid_ActivePeriod() public {
        // prover1 deposits sufficient funds
        _deposit(prover1, DEPOSIT_AMOUNT);

        uint96 maxAllowedFee = _maxAllowedFee(INITIAL_FEE);

        vm.prank(prover1);
        vm.expectEmit();
        emit IProverManager.ProverOffer(prover1, 2, maxAllowedFee, LIVENESS_BOND);
        proverManager.bid(maxAllowedFee);

        // Check that period 2 has been created
        LibProvingPeriod.Period memory period = proverManager.getPeriod(2);

        assertEq(period.prover, prover1, "Bid not recorded for new period");
        assertEq(period.fee, maxAllowedFee, "Offered fee not set correctly");
        assertEq(period.stake, LIVENESS_BOND, "Liveness bond not locked");
        assertEq(period.end, 0, "Period end should be zero until active");
        assertEq(period.deadline, 0, "Deadline should be zero until active");

        // Check that prover1's balance was reduced by the liveness bond
        uint256 prover1Bal = proverManager.balances(prover1);
        assertEq(prover1Bal, DEPOSIT_AMOUNT - LIVENESS_BOND, "User balance not deducted correctly");
    }

    function test_bid_ExistingNextPeriod() public {
        // First, have prover1 make a successful bid
        _deposit(prover1, DEPOSIT_AMOUNT);

        uint96 firstBidFee = _maxAllowedFee(INITIAL_FEE);
        vm.prank(prover1);
        proverManager.bid(firstBidFee);

        // Now have prover2 outbid prover1
        _deposit(prover2, DEPOSIT_AMOUNT);

        // Calculate required fee for second bid
        uint96 secondBidFee = _maxAllowedFee(firstBidFee);

        vm.prank(prover2);
        vm.expectEmit();
        emit IProverManager.ProverOffer(prover2, 2, secondBidFee, LIVENESS_BOND);
        proverManager.bid(secondBidFee);

        // Check that period 2 now has prover2 as the prover
        LibProvingPeriod.Period memory period = proverManager.getPeriod(2);
        assertEq(period.prover, prover2, "Prover2 should now be the next prover");
        assertEq(period.fee, secondBidFee, "Fee should be updated to prover2's bid");

        // Check that prover1 got their liveness bond back
        uint256 prover1Bal = proverManager.balances(prover1);
        assertEq(prover1Bal, DEPOSIT_AMOUNT, "Prover1 should have their liveness bond refunded");

        // Check that prover2's balance was reduced
        uint256 prover2Bal = proverManager.balances(prover2);
        assertEq(prover2Bal, DEPOSIT_AMOUNT - LIVENESS_BOND, "Prover2's balance should be reduced by liveness bond");
    }

    function test_bid_ActivatesSuccessionDelay() public {
        _deposit(prover1, DEPOSIT_AMOUNT);

        // Record the current timestamp
        uint256 timestampBefore = vm.getBlockTimestamp();

        // Make a bid that will outbid the current prover
        uint96 bidFee = _maxAllowedFee(INITIAL_FEE);
        vm.prank(prover1);
        proverManager.bid(bidFee);

        LibProvingPeriod.Period memory period = proverManager.getPeriod(1);
        assertEq(
            period.end,
            timestampBefore + SUCCESSION_DELAY,
            "Period end should be set to current time + succession delay"
        );
        assertEq(
            period.deadline, timestampBefore + SUCCESSION_DELAY + PROVING_WINDOW, "Deadline should be set correctly"
        );
    }

    function test_bid_RevertWhen_NotEnoughUndercutOnNextPeriod() public {
        // First, have prover1 make a successful bid
        _deposit(prover1, DEPOSIT_AMOUNT);

        uint96 firstBidFee = _maxAllowedFee(INITIAL_FEE);
        vm.prank(prover1);
        proverManager.bid(firstBidFee);

        // Now have prover2 try to bid with insufficient undercut
        _deposit(prover2, DEPOSIT_AMOUNT);

        uint96 maxFee = _maxAllowedFee(firstBidFee);
        uint96 insufficientlyReducedFee = maxFee + 1;

        vm.prank(prover2);
        vm.expectRevert(BaseProverManager.OfferedFeeTooHigh.selector);
        proverManager.bid(insufficientlyReducedFee);
    }

    function test_bid_RevertWhen_InsufficientBalance() public {
        // Attempt to bid without sufficient balance for liveness bond
        vm.prank(prover2);
        vm.expectRevert();
        proverManager.bid(_maxAllowedFee(INITIAL_FEE));
    }

    function test_bid_RevertWhen_FeeNotLowEnough() public {
        // prover1 deposits sufficient funds
        _deposit(prover1, DEPOSIT_AMOUNT);

        // Calculate a fee that's not low enough
        uint96 maxFee = _maxAllowedFee(INITIAL_FEE);
        uint96 insufficientlyReducedFee = maxFee + 1;

        vm.prank(prover1);
        vm.expectRevert(BaseProverManager.OfferedFeeTooHigh.selector);
        proverManager.bid(insufficientlyReducedFee);
    }

    /// --------------------------------------------------------------------------
    /// evictProver()
    /// --------------------------------------------------------------------------
    function test_evictProver() public {
        IInbox.PublicationHeader memory header = _insertPublication();

        // Capture current period stake before eviction
        LibProvingPeriod.Period memory periodBefore = proverManager.getPeriod(1);
        uint256 stakeBefore = periodBefore.stake;
        uint256 incentive = LibPercentage.scaleByBPS(stakeBefore, EVICTOR_INCENTIVE_FRACTION);

        // Evict the prover
        vm.warp(vm.getBlockTimestamp() + LIVENESS_WINDOW + 1);
        vm.prank(evictor);
        vm.expectEmit();
        emit IProverManager.ProverEvicted(
            initialProver, evictor, vm.getBlockTimestamp() + EXIT_DELAY, stakeBefore - incentive
        );
        proverManager.evictProver(header);

        // Verify period 1 is marked as evicted and its stake reduced
        LibProvingPeriod.Period memory periodAfter = proverManager.getPeriod(1);
        assertEq(periodAfter.deadline, vm.getBlockTimestamp() + EXIT_DELAY, "Prover should be evicted");
        assertEq(periodAfter.end, vm.getBlockTimestamp() + EXIT_DELAY, "Period end not set correctly");
        assertEq(periodAfter.stake, stakeBefore - incentive, "Stake not reduced correctly");

        // Verify that the evictor's balance increased by the incentive
        uint256 evictorBal = proverManager.balances(evictor);
        assertEq(evictorBal, incentive, "Evictor did not receive correct incentive");
    }

    function test_evictProver_RevertWhen_PublicationNotOldEnough() public {
        IInbox.PublicationHeader memory header = _insertPublication();

        // Evict the prover with a publication that is not old enough
        vm.warp(vm.getBlockTimestamp() + LIVENESS_WINDOW);
        vm.prank(evictor);
        vm.expectRevert(BaseProverManager.PublicationNotOldEnough.selector);
        proverManager.evictProver(header);
    }

    function test_evictProver_RevertWhen_InvalidPublicationHeader() public {
        uint256 initialTimestamp = vm.getBlockTimestamp();
        vm.warp(initialTimestamp + LIVENESS_WINDOW + 1);

        IInbox.PublicationHeader memory header = _insertPublication();
        // Tamper with the header
        header.timestamp = initialTimestamp;

        // Evict the prover with an invalid publication header
        vm.prank(evictor);
        vm.expectRevert(BaseProverManager.InvalidPublication.selector);
        proverManager.evictProver(header);
    }

    function test_evictProver_RevertWhen_PeriodNotActive() public {
        IInbox.PublicationHeader memory header = _insertPublication();

        // Exit the period, setting and end to the period
        _exit(initialProver);

        // Evict the prover
        vm.warp(vm.getBlockTimestamp() + LIVENESS_WINDOW + 1);
        vm.prank(evictor);
        vm.expectRevert(BaseProverManager.ProvingPeriodClosed.selector);
        proverManager.evictProver(header);
    }

    function test_evictProver_RevertWhen_ProvenCheckpoint() public {
        IInbox.PublicationHeader memory header = _insertPublication();

        // Advance the proven checkpoint on the mock checkpoint tracker
        ICheckpointTracker.Checkpoint memory provenCheckpoint = ICheckpointTracker.Checkpoint({
            publicationId: header.id + 1,
            commitment: keccak256(abi.encode("commitment"))
        });
        checkpointTracker.setProvenHash(provenCheckpoint);

        // Evict the prover
        vm.warp(vm.getBlockTimestamp() + LIVENESS_WINDOW + 1);
        vm.prank(evictor);
        vm.expectRevert(BaseProverManager.PublicationAlreadyProven.selector);
        proverManager.evictProver(header);
    }

    /// --------------------------------------------------------------------------
    /// exit()
    /// --------------------------------------------------------------------------
    function test_exit() public {
        // initialProver is the prover for period 1
        vm.prank(initialProver);
        vm.expectEmit();
        emit IProverManager.ProverExited(
            initialProver, vm.getBlockTimestamp() + EXIT_DELAY, vm.getBlockTimestamp() + EXIT_DELAY + PROVING_WINDOW
        );
        proverManager.exit();

        // Check that period 1 now has an end time and deadline set
        LibProvingPeriod.Period memory period = proverManager.getPeriod(1);
        assertEq(period.end, vm.getBlockTimestamp() + EXIT_DELAY, "Exit did not set period end correctly");
        assertEq(
            period.deadline, vm.getBlockTimestamp() + EXIT_DELAY + PROVING_WINDOW, "Proving deadline not set correctly"
        );
    }

    function test_exit_RevertWhen_NotCurrentProver() public {
        // Attempt to exit as a non-prover
        vm.prank(prover1);
        vm.expectRevert(BaseProverManager.OnlyCurrentProver.selector);
        proverManager.exit();
    }

    function test_exit_RevertWhen_AlreadyExited() public {
        // First exit
        _exit(initialProver);

        // Try to exit again
        vm.prank(initialProver);
        vm.expectRevert(BaseProverManager.ProvingPeriodClosed.selector);
        proverManager.exit();
    }

    /// --------------------------------------------------------------------------
    /// claimProvingVacancy()
    /// --------------------------------------------------------------------------
    function test_claimProvingVacancy() public {
        // First, have the current prover exit
        _exit(initialProver);

        vm.warp(vm.getBlockTimestamp() + EXIT_DELAY + 1);

        //Submit a publication to advance to the vacant period(period 2)
        vm.prank(address(inbox));
        proverManager.payPublicationFee(proposer, false);

        // Ensure prover1 has enough funds
        _deposit(prover1, DEPOSIT_AMOUNT);

        // Claim the vacancy
        uint256 prover1BalanceBefore = proverManager.balances(prover1);
        uint96 newFee = uint96(0.2 ether); //arbitrary new fee
        vm.prank(prover1);
        proverManager.claimProvingVacancy(newFee);

        // Check that period 2(the vacant period) has been closed correctly
        LibProvingPeriod.Period memory period2 = proverManager.getPeriod(2);
        assertEq(period2.end, vm.getBlockTimestamp(), "Period 2 end timestamp should be the current timestamp");
        assertEq(period2.deadline, vm.getBlockTimestamp(), "Period 2 deadline should be the current timestamp");

        // Check that period 3 has been created correctly
        LibProvingPeriod.Period memory period3 = proverManager.getPeriod(3);
        assertEq(period3.prover, prover1, "Prover1 should be the new prover");
        assertEq(period3.fee, newFee, "Fee should be set to the new fee");
        assertEq(period3.stake, LIVENESS_BOND, "Liveness bond should be locked");

        // // Check that prover1's balance was reduced by the liveness bond
        uint256 prover1BalanceAfter = proverManager.balances(prover1);
        assertEq(prover1BalanceAfter, prover1BalanceBefore - LIVENESS_BOND, "User balance not deducted correctly");
    }

    function test_claimProvingVacancy_AdvancesPeriod() public {
        // First, have the current prover exit to create a vacancy
        _exit(initialProver);

        vm.warp(vm.getBlockTimestamp() + EXIT_DELAY + 1);

        //Submit a publication to advance to the vacant period(period 2)
        vm.prank(address(inbox));
        proverManager.payPublicationFee(proposer, false);

        // Ensure prover1 has enough funds
        _deposit(prover1, DEPOSIT_AMOUNT);

        // Verify the current period before claiming
        uint256 periodBefore = proverManager.currentPeriodId();

        // Claim the vacancy
        vm.prank(prover1);
        proverManager.claimProvingVacancy(0.2 ether);

        // Verify the period does not advance until a new publication is submitted
        uint256 periodAfter = proverManager.currentPeriodId();
        assertEq(periodAfter, periodBefore, "Period should not advance before a new publication is submitted");

        // Verify that a new publication advances the period
        vm.warp(vm.getBlockTimestamp() + 1);
        _deposit(proposer, INITIAL_FEE);
        vm.prank(address(inbox));
        vm.expectEmit();
        emit IProverManager.NewPeriod(periodAfter + 1);
        proverManager.payPublicationFee(proposer, false);
    }

    function test_claimProvingVacancy_RevertWhen_NoVacancy() public {
        // Attempt to claim a vacancy when the period is still active
        _deposit(prover1, DEPOSIT_AMOUNT);

        vm.prank(prover1);
        vm.expectRevert(BaseProverManager.NoProvingVacancy.selector);
        proverManager.claimProvingVacancy(0.2 ether);
    }

    function test_claimProvingVacancy_RevertWhen_InsufficientBalance() public {
        // First, have the current prover exit to create a vacancy
        _exit(initialProver);

        vm.warp(vm.getBlockTimestamp() + EXIT_DELAY + 1);

        //Submit a publication to advance to the vacant period(period 2)
        vm.prank(address(inbox));
        proverManager.payPublicationFee(proposer, false);

        // Attempt to claim the vacancy without sufficient balance
        vm.prank(prover2);
        vm.expectRevert();
        proverManager.claimProvingVacancy(0.2 ether);
    }

    /// --------------------------------------------------------------------------
    /// prove()
    /// --------------------------------------------------------------------------
    function test_prove_OpenPeriod() public {
        uint256 numRelevantPublications = 2;
        // Setup: Create publications and pay for the fees
        IInbox.PublicationHeader[] memory headers =
            _insertPublicationsWithFees(numRelevantPublications, INITIAL_FEE, false);
        IInbox.PublicationHeader memory startHeader = headers[0];
        IInbox.PublicationHeader memory endHeader = headers[1];

        // Create checkpoints for the publications
        ICheckpointTracker.Checkpoint memory startCheckpoint = ICheckpointTracker.Checkpoint({
            publicationId: startHeader.id - 1,
            commitment: keccak256(abi.encode("commitment1"))
        });
        ICheckpointTracker.Checkpoint memory endCheckpoint = ICheckpointTracker.Checkpoint({
            publicationId: endHeader.id,
            commitment: keccak256(abi.encode("commitment2"))
        });

        // // Prove the publications
        uint256 proverBalanceBefore = proverManager.balances(initialProver);

        proverManager.prove(
            startCheckpoint,
            endCheckpoint,
            startHeader,
            endHeader,
            ZERO_DELAYED_PUBLICATIONS,
            "0x", // any proof
            INITIAL_PERIOD
        );

        uint256 proverBalanceAfter = proverManager.balances(initialProver);
        assertEq(proverBalanceAfter, proverBalanceBefore + INITIAL_FEE * 2, "Prover should receive fees");
    }

    function test_prove_OpenPeriod_DelayedFees() public {
        uint256 numRegularPublications = 2;
        uint256 numDelayedPublications = 1;

        // Setup: Create publications and pay for the fees
        IInbox.PublicationHeader[] memory headers =
            _insertPublicationsWithFees(numRegularPublications, INITIAL_FEE, false);
        IInbox.PublicationHeader[] memory delayedHeaders =
            _insertPublicationsWithFees(numDelayedPublications, INITIAL_FEE, true);
        IInbox.PublicationHeader memory startHeader = headers[0];
        IInbox.PublicationHeader memory endHeader = delayedHeaders[0];

        // Create checkpoints for the publications
        ICheckpointTracker.Checkpoint memory startCheckpoint = ICheckpointTracker.Checkpoint({
            publicationId: startHeader.id - 1,
            commitment: keccak256(abi.encode("commitment1"))
        });
        ICheckpointTracker.Checkpoint memory endCheckpoint = ICheckpointTracker.Checkpoint({
            publicationId: endHeader.id,
            commitment: keccak256(abi.encode("commitment2"))
        });

        // // Prove the publications
        uint256 proverBalanceBefore = proverManager.balances(initialProver);

        proverManager.prove(
            startCheckpoint,
            endCheckpoint,
            startHeader,
            endHeader,
            numDelayedPublications,
            "0x", // any proof
            INITIAL_PERIOD
        );

        uint256 proverBalanceAfter = proverManager.balances(initialProver);
        uint256 expectedBalance = proverBalanceBefore + INITIAL_FEE * numRegularPublications
            + LibPercentage.scaleByPercentage(INITIAL_FEE, DELAYED_FEE_PERCENTAGE) * numDelayedPublications;
        assertEq(proverBalanceAfter, expectedBalance, "Prover should receive fees");
    }

    function test_prove_ClosedPeriod() public {
        uint256 numRelevantPublications = 2;
        // Setup: Create publications and pay for the fees
        IInbox.PublicationHeader[] memory headers =
            _insertPublicationsWithFees(numRelevantPublications, INITIAL_FEE, false);
        IInbox.PublicationHeader memory startHeader = headers[0];
        IInbox.PublicationHeader memory endHeader = headers[1];

        // Exit as the current prover to close the period
        _exit(initialProver);

        // Warp past the deadline
        vm.warp(vm.getBlockTimestamp() + EXIT_DELAY + PROVING_WINDOW + 1);

        // Create checkpoints for the publications
        ICheckpointTracker.Checkpoint memory startCheckpoint = ICheckpointTracker.Checkpoint({
            publicationId: startHeader.id - 1,
            commitment: keccak256(abi.encode("commitment1"))
        });
        ICheckpointTracker.Checkpoint memory endCheckpoint = ICheckpointTracker.Checkpoint({
            publicationId: endHeader.id,
            commitment: keccak256(abi.encode("commitment2"))
        });

        // Prove the publications with a different prover
        vm.prank(prover1);
        proverManager.prove(
            startCheckpoint,
            endCheckpoint,
            startHeader,
            endHeader,
            ZERO_DELAYED_PUBLICATIONS,
            "0x", // any proof
            INITIAL_PERIOD
        );

        // Verify period 1 has been updated
        LibProvingPeriod.Period memory periodAfter = proverManager.getPeriod(1);
        assertEq(periodAfter.prover, prover1, "Prover should be updated to the new prover");
        assertTrue(periodAfter.pastDeadline, "Period should be marked as past deadline");

        // Verify prover1 received the fees
        uint256 prover1Balance = proverManager.balances(prover1);
        assertEq(prover1Balance, INITIAL_FEE * 2, "New prover should receive the fees");
    }

    function test_prove_ClosedPeriod_MultipleCalls() public {
        // Setup: Create publications and pay for the fees
        uint256 numPublications = 4;
        IInbox.PublicationHeader[] memory headers = _insertPublicationsWithFees(numPublications, INITIAL_FEE, false);
        IInbox.PublicationHeader memory startHeader1 = headers[0];
        IInbox.PublicationHeader memory endHeader1 = headers[1];
        IInbox.PublicationHeader memory startHeader2 = headers[2];
        IInbox.PublicationHeader memory endHeader2 = headers[3];

        // Exit as the current prover to close the period
        _exit(initialProver);
        vm.warp(vm.getBlockTimestamp() + EXIT_DELAY + PROVING_WINDOW + 1);

        // Create checkpoints for the publications
        ICheckpointTracker.Checkpoint memory startCheckpoint = ICheckpointTracker.Checkpoint({
            publicationId: startHeader1.id - 1,
            commitment: keccak256(abi.encode("commitment1"))
        });
        ICheckpointTracker.Checkpoint memory endCheckpoint = ICheckpointTracker.Checkpoint({
            publicationId: endHeader1.id,
            commitment: keccak256(abi.encode("commitment2"))
        });

        uint256 prover1BalanceBefore = proverManager.balances(prover1);

        // Prove the publications with prover1
        vm.prank(prover1);
        proverManager.prove(
            startCheckpoint, endCheckpoint, startHeader1, endHeader1, ZERO_DELAYED_PUBLICATIONS, "0x", INITIAL_PERIOD
        );
        // Simulate advancing the checkpoint in the tracker
        checkpointTracker.setProvenHash(endCheckpoint);

        // Prove the other publications with prover2
        startCheckpoint = ICheckpointTracker.Checkpoint({
            publicationId: startHeader2.id - 1,
            commitment: keccak256(abi.encode("commitment3"))
        });
        endCheckpoint = ICheckpointTracker.Checkpoint({
            publicationId: endHeader2.id,
            commitment: keccak256(abi.encode("commitment4"))
        });
        vm.prank(prover2);
        proverManager.prove(
            startCheckpoint, endCheckpoint, startHeader2, endHeader2, ZERO_DELAYED_PUBLICATIONS, "0x", INITIAL_PERIOD
        );

        // Verify prover1 received the fees
        uint256 prover1BalanceAfter = proverManager.balances(prover1);
        assertEq(
            prover1BalanceAfter,
            prover1BalanceBefore + INITIAL_FEE * 2,
            "Prover1 should receive the fees for 2 publications"
        );

        // Verify prover2 received the fees
        uint256 prover2BalanceAfter = proverManager.balances(prover2);
        assertEq(prover2BalanceAfter, INITIAL_FEE * 2, "Prover2 should receive the fees for 2 publications");

        // Verify the period is marked as past deadline
        LibProvingPeriod.Period memory periodAfter = proverManager.getPeriod(1);
        assertTrue(periodAfter.pastDeadline, "Period should be marked as past deadline");
    }

    function test_prove_WithAlreadyProvenStartCheckpoint() public {
        // Setup: Create publications and pay for the fees
        uint256 numPublications = 4;
        IInbox.PublicationHeader[] memory headers = _insertPublicationsWithFees(numPublications, INITIAL_FEE, false);

        IInbox.PublicationHeader memory startHeader1 = headers[0];
        IInbox.PublicationHeader memory endHeader1 = headers[1];

        ICheckpointTracker.Checkpoint memory startCheckpoint1 = ICheckpointTracker.Checkpoint({
            publicationId: startHeader1.id - 1,
            commitment: keccak256(abi.encode("commitment1"))
        });
        ICheckpointTracker.Checkpoint memory endCheckpoint1 = ICheckpointTracker.Checkpoint({
            publicationId: endHeader1.id,
            commitment: keccak256(abi.encode("commitment2"))
        });

        // Simulate advancing the checkpoint in the tracker
        checkpointTracker.setProvenHash(endCheckpoint1);

        IInbox.PublicationHeader memory startHeader2 = startHeader1; // This is already proven
        IInbox.PublicationHeader memory endHeader2 = headers[3];

        ICheckpointTracker.Checkpoint memory startCheckpoint2 = startCheckpoint1;
        ICheckpointTracker.Checkpoint memory endCheckpoint2 = ICheckpointTracker.Checkpoint({
            publicationId: endHeader2.id,
            commitment: keccak256(abi.encode("commitment4"))
        });

        uint256 proverBalanceBefore = proverManager.balances(initialProver);

        // Prove the second batch of publications
        proverManager.prove(
            startCheckpoint2, endCheckpoint2, startHeader2, endHeader2, ZERO_DELAYED_PUBLICATIONS, "0x", INITIAL_PERIOD
        );

        uint256 proverBalanceAfter = proverManager.balances(initialProver);

        // Should only receive fees for publications 2 and 3, which have not been proven yet
        assertEq(
            proverBalanceAfter,
            proverBalanceBefore + INITIAL_FEE * 2,
            "Prover should only receive fees for newly proven publications"
        );
    }

    function test_prove_RevertWhen_LastPublicationDoesNotMatchEndCheckpoint() public {
        // Setup: Create publications
        IInbox.PublicationHeader memory startHeader = _insertPublication();
        IInbox.PublicationHeader memory endHeader = _insertPublication();

        // Create checkpoints with mismatched publication ID
        ICheckpointTracker.Checkpoint memory startCheckpoint = ICheckpointTracker.Checkpoint({
            publicationId: startHeader.id - 1,
            commitment: keccak256(abi.encode("commitment1"))
        });
        ICheckpointTracker.Checkpoint memory endCheckpoint = ICheckpointTracker.Checkpoint({
            publicationId: endHeader.id + 1, // Mismatch with endHeader.id
            commitment: keccak256(abi.encode("commitment2"))
        });

        // Attempt to prove with mismatched end checkpoint
        vm.expectRevert(BaseProverManager.LastPublicationMismatch.selector);
        proverManager.prove(
            startCheckpoint, endCheckpoint, startHeader, endHeader, ZERO_DELAYED_PUBLICATIONS, "0x", INITIAL_PERIOD
        );
    }

    function test_prove_RevertWhen_LastPublicationAfterPeriodEnd() public {
        // Setup: Create publications
        IInbox.PublicationHeader memory startHeader = _insertPublication();

        // Exit as the current prover to set period end
        _exit(initialProver);

        // Create a publication after the period ends
        vm.warp(vm.getBlockTimestamp() + EXIT_DELAY + 1);
        IInbox.PublicationHeader memory lateHeader = _insertPublication();

        // Create checkpoints
        ICheckpointTracker.Checkpoint memory startCheckpoint = ICheckpointTracker.Checkpoint({
            publicationId: startHeader.id - 1,
            commitment: keccak256(abi.encode("commitment1"))
        });
        ICheckpointTracker.Checkpoint memory endCheckpoint = ICheckpointTracker.Checkpoint({
            publicationId: lateHeader.id,
            commitment: keccak256(abi.encode("commitment2"))
        });

        // Attempt to prove with publication after period end
        vm.expectRevert(BaseProverManager.LastPublicationIsAfterPeriod.selector);
        proverManager.prove(
            startCheckpoint, endCheckpoint, startHeader, lateHeader, ZERO_DELAYED_PUBLICATIONS, "0x", INITIAL_PERIOD
        );
    }

    function test_prove_RevertWhen_FirstPublicationNotAfterStartCheckpoint() public {
        // Setup: Create publications
        IInbox.PublicationHeader memory firstHeader = _insertPublication();
        IInbox.PublicationHeader memory lastHeader = _insertPublication();

        // Create checkpoints with incorrect start checkpoint
        ICheckpointTracker.Checkpoint memory startCheckpoint = ICheckpointTracker.Checkpoint({
            publicationId: firstHeader.id, // Should be firstHeader.id - 1
            commitment: keccak256(abi.encode("commitment1"))
        });
        ICheckpointTracker.Checkpoint memory endCheckpoint = ICheckpointTracker.Checkpoint({
            publicationId: lastHeader.id,
            commitment: keccak256(abi.encode("commitment2"))
        });

        vm.expectRevert(BaseProverManager.InvalidStartPublication.selector);
        proverManager.prove(
            startCheckpoint, endCheckpoint, firstHeader, lastHeader, ZERO_DELAYED_PUBLICATIONS, "0x", INITIAL_PERIOD
        );
    }

    function test_prove_RevertWhen_FirstPublicationBeforePeriod() public {
        // Create a publication in period 1
        IInbox.PublicationHeader memory earlyHeader = _insertPublication();

        // Exit as the current prover to set period end
        _exit(initialProver);
        vm.warp(vm.getBlockTimestamp() + EXIT_DELAY + 1);

        // Create a publication in period 2
        IInbox.PublicationHeader memory lateHeader = _insertPublication();

        // Create checkpoints
        ICheckpointTracker.Checkpoint memory startCheckpoint = ICheckpointTracker.Checkpoint({
            publicationId: earlyHeader.id - 1,
            commitment: keccak256(abi.encode("commitment1"))
        });
        ICheckpointTracker.Checkpoint memory endCheckpoint = ICheckpointTracker.Checkpoint({
            publicationId: lateHeader.id,
            commitment: keccak256(abi.encode("commitment2"))
        });

        // Attempt to prove with first publication before period 2
        vm.expectRevert(BaseProverManager.FirstPublicationIsBeforePeriod.selector);
        proverManager.prove(
            startCheckpoint, endCheckpoint, earlyHeader, lateHeader, ZERO_DELAYED_PUBLICATIONS, "0x", INITIAL_PERIOD + 1
        );
    }

    function test_prove_RevertWhen_NumDelayedPublicationsGreaterThanNumPublications() public {
        // Setup: Create publications
        IInbox.PublicationHeader memory startHeader = _insertPublication();
        IInbox.PublicationHeader memory endHeader = _insertPublication();

        // Create checkpoints
        ICheckpointTracker.Checkpoint memory startCheckpoint = ICheckpointTracker.Checkpoint({
            publicationId: startHeader.id - 1,
            commitment: keccak256(abi.encode("commitment1"))
        });
        ICheckpointTracker.Checkpoint memory endCheckpoint = ICheckpointTracker.Checkpoint({
            publicationId: endHeader.id,
            commitment: keccak256(abi.encode("commitment2"))
        });

        // Set numDelayedPublications greater than numPublications
        uint256 tooManyDelayedPublications = 3; // More than the 2 publications we've inserted

        // Attempt to prove with invalid number of delayed publications
        vm.expectRevert("Number of delayed publications cannot be greater than the total number of publications");
        proverManager.prove(
            startCheckpoint, endCheckpoint, startHeader, endHeader, tooManyDelayedPublications, "0x", INITIAL_PERIOD
        );
    }

    /// --------------------------------------------------------------------------
    /// finalizePastPeriod()
    /// --------------------------------------------------------------------------
    function test_finalizePastPeriod_WithinDeadline() public {
        uint256 numRelevantPublications = 2;
        // Setup: Create publications and pay for the fees
        IInbox.PublicationHeader[] memory headers =
            _insertPublicationsWithFees(numRelevantPublications, INITIAL_FEE, false);
        IInbox.PublicationHeader memory startHeader = headers[0];
        IInbox.PublicationHeader memory endHeader = headers[1];

        // Exit as the current prover to close the period
        _exit(initialProver);

        // Warp past the end
        vm.warp(block.timestamp + EXIT_DELAY + 1);

        // Create checkpoints for the publications
        ICheckpointTracker.Checkpoint memory startCheckpoint = ICheckpointTracker.Checkpoint({
            publicationId: startHeader.id - 1,
            commitment: keccak256(abi.encode("commitment1"))
        });
        ICheckpointTracker.Checkpoint memory endCheckpoint = ICheckpointTracker.Checkpoint({
            publicationId: endHeader.id,
            commitment: keccak256(abi.encode("commitment2"))
        });

        // Prove the publications
        proverManager.prove(
            startCheckpoint,
            endCheckpoint,
            startHeader,
            endHeader,
            ZERO_DELAYED_PUBLICATIONS,
            "0x", // any proof
            INITIAL_PERIOD
        );

        // Create a publication after the period ends
        vm.warp(block.timestamp + 1);
        IInbox.PublicationHeader memory afterPeriodHeader = _insertPublication();

        // Set the proven checkpoint to include the latest publication
        ICheckpointTracker.Checkpoint memory provenCheckpoint = ICheckpointTracker.Checkpoint({
            publicationId: afterPeriodHeader.id,
            commitment: keccak256(abi.encode("commitment3"))
        });
        checkpointTracker.setProvenHash(provenCheckpoint);

        uint256 initialProverBalanceBefore = proverManager.balances(initialProver);
        uint256 stakeBefore = proverManager.getPeriod(INITIAL_PERIOD).stake;

        // Finalize the first period
        proverManager.finalizePastPeriod(INITIAL_PERIOD, afterPeriodHeader);

        // Verify a portion of the stake was transferred to the prover
        LibProvingPeriod.Period memory periodAfter = proverManager.getPeriod(INITIAL_PERIOD);
        assertEq(periodAfter.stake, 0, "Stake should be zero after finalization");

        uint256 initialProverBalanceAfter = proverManager.balances(initialProver);
        assertEq(
            initialProverBalanceAfter,
            initialProverBalanceBefore + stakeBefore,
            "Prover should receive the remaining stake"
        );
    }

    function test_finalizePastPeriod_PastDeadline() public {
        uint256 numRelevantPublications = 2;

        // Setup: Create publications and pay for the fees
        IInbox.PublicationHeader[] memory headers =
            _insertPublicationsWithFees(numRelevantPublications, INITIAL_FEE, false);
        IInbox.PublicationHeader memory startHeader = headers[0];
        IInbox.PublicationHeader memory endHeader = headers[1];

        // Exit as the current prover to close the period
        _exit(initialProver);

        // Warp past the deadline
        vm.warp(block.timestamp + EXIT_DELAY + PROVING_WINDOW + 1);

        // Create checkpoints for the publications
        ICheckpointTracker.Checkpoint memory startCheckpoint = ICheckpointTracker.Checkpoint({
            publicationId: startHeader.id - 1,
            commitment: keccak256(abi.encode("commitment1"))
        });
        ICheckpointTracker.Checkpoint memory endCheckpoint = ICheckpointTracker.Checkpoint({
            publicationId: endHeader.id,
            commitment: keccak256(abi.encode("commitment2"))
        });

        // Prove the publications with a different prover
        vm.prank(prover1);
        proverManager.prove(
            startCheckpoint,
            endCheckpoint,
            startHeader,
            endHeader,
            ZERO_DELAYED_PUBLICATIONS,
            "0x", // any proof
            INITIAL_PERIOD
        );

        // Create a publication after the period ended
        IInbox.PublicationHeader memory afterPeriodHeader = _insertPublication();

        // Set the proven checkpoint to include the latest publication
        ICheckpointTracker.Checkpoint memory provenCheckpoint = ICheckpointTracker.Checkpoint({
            publicationId: afterPeriodHeader.id,
            commitment: keccak256(abi.encode("commitment3"))
        });
        checkpointTracker.setProvenHash(provenCheckpoint);

        uint256 initialProverBalanceBefore = proverManager.balances(initialProver);
        uint256 prover1BalanceBefore = proverManager.balances(prover1);
        uint256 stakeBefore = proverManager.getPeriod(INITIAL_PERIOD).stake;

        // Finalize the first period
        proverManager.finalizePastPeriod(INITIAL_PERIOD, afterPeriodHeader);

        // Verify a portion of the stake was transferred to prover1
        LibProvingPeriod.Period memory periodAfter = proverManager.getPeriod(INITIAL_PERIOD);
        assertEq(periodAfter.stake, 0, "Stake should be zero after finalization");

        uint256 initialProverBalanceAfter = proverManager.balances(initialProver);
        uint256 prover1BalanceAfter = proverManager.balances(prover1);
        uint256 stakeReward = LibPercentage.scaleByBPS(stakeBefore, REWARD_FRACTION);
        assertEq(prover1BalanceAfter, prover1BalanceBefore + stakeReward, "Prover1 should receive the remaining stake");
        assertEq(initialProverBalanceAfter, initialProverBalanceBefore, "Initial prover should receive nothing");
    }

    function test_finalizePastPeriod_RevertWhen_PublicationNotProven() public {
        // Setup: Create publications and exit the period
        IInbox.PublicationHeader memory header = _insertPublication();
        _exit(initialProver);
        vm.warp(block.timestamp + EXIT_DELAY + 1);

        // Create a publication after the period ends
        vm.warp(block.timestamp + 1);
        IInbox.PublicationHeader memory afterPeriodHeader = _insertPublication();

        // Set the proven checkpoint to a lower publication ID
        ICheckpointTracker.Checkpoint memory provenCheckpoint = ICheckpointTracker.Checkpoint({
            publicationId: header.id, // Lower than afterPeriodHeader.id
            commitment: keccak256(abi.encode("commitment"))
        });
        checkpointTracker.setProvenHash(provenCheckpoint);

        // Attempt to finalize with unproven publication
        vm.expectRevert(BaseProverManager.PublicationNotProven.selector);
        proverManager.finalizePastPeriod(INITIAL_PERIOD, afterPeriodHeader);
    }

    function test_finalizePastPeriod_RevertWhen_PublicationNotAfterPeriod() public {
        // Setup: Create publications and exit the period
        _insertPublication();
        _exit(initialProver);

        // Create a publication before the period ends
        vm.warp(block.timestamp + EXIT_DELAY - 1);
        IInbox.PublicationHeader memory beforePeriodHeader = _insertPublication();

        // Set the proven checkpoint to a lower publication ID
        ICheckpointTracker.Checkpoint memory provenCheckpoint = ICheckpointTracker.Checkpoint({
            publicationId: beforePeriodHeader.id,
            commitment: keccak256(abi.encode("commitment"))
        });
        checkpointTracker.setProvenHash(provenCheckpoint);

        // Attempt to finalize with unproven publication
        vm.expectRevert(BaseProverManager.PublicationNotAfterPeriod.selector);
        proverManager.finalizePastPeriod(INITIAL_PERIOD, beforePeriodHeader);
    }

    /// --------------------------------------------------------------------------
    /// getCurrentFees()
    /// --------------------------------------------------------------------------

    function test_getCurrentFees_SamePeriod() public view {
        (uint256 fee, uint256 delayedFee) = proverManager.getCurrentFees();
        assertEq(fee, INITIAL_FEE, "Fee should be the initial fee");
        assertEq(
            delayedFee,
            LibPercentage.scaleByPercentage(INITIAL_FEE, DELAYED_FEE_PERCENTAGE),
            "Delayed fee should be the initial fee"
        );
    }

    function test_geCurrentFees_WhenPeriodEnded() public {
        // Exit as a prover.
        _exit(initialProver);

        // Bid as a new prover
        _deposit(prover1, DEPOSIT_AMOUNT);
        uint96 bidFee = uint96(INITIAL_FEE * 2);
        vm.prank(prover1);
        proverManager.bid(bidFee);

        // Warp to a time after the period has ended.
        vm.warp(vm.getBlockTimestamp() + EXIT_DELAY + 1);
        (uint96 fee, uint96 delayedFee) = proverManager.getCurrentFees();
        assertEq(fee, bidFee, "Fee should be the bid fee");
        assertEq(
            delayedFee,
            LibPercentage.scaleByPercentage(bidFee, DELAYED_FEE_PERCENTAGE),
            "Delayed fee should be the bid fee"
        );
    }

    // -- HELPERS --
    function _insertPublication() internal returns (IInbox.PublicationHeader memory) {
        uint256 nextId = inbox.getNextPublicationId();
        inbox.publish(0, uint64(block.number)); // 0 blobs, current block
        return inbox.getHeader(nextId);
    }

    function _insertPublicationsWithFees(uint256 numPublications, uint256 fee, bool delayed)
        internal
        returns (IInbox.PublicationHeader[] memory)
    {
        uint256 depositAmount = delayed
            ? LibPercentage.scaleByPercentage(fee, DELAYED_FEE_PERCENTAGE) * numPublications
            : fee * numPublications;
        _deposit(proposer, depositAmount);

        IInbox.PublicationHeader[] memory headers = new IInbox.PublicationHeader[](numPublications);
        for (uint256 i = 0; i < numPublications; i++) {
            headers[i] = _insertPublication();
            vm.prank(address(inbox));
            proverManager.payPublicationFee(proposer, delayed);
        }
        return headers;
    }

    function _createPublicationHeader(uint256 id, uint256 timestamp, bytes32 prevHash, uint256 blockNumber)
        internal
        view
        returns (IInbox.PublicationHeader memory)
    {
        bytes32 attributesHash = keccak256(abi.encode("dummy"));
        return IInbox.PublicationHeader({
            id: id,
            publisher: msg.sender,
            timestamp: timestamp,
            prevHash: prevHash,
            blockNumber: blockNumber,
            attributesHash: attributesHash
        });
    }

    function _deposit(address user, uint256 amount) internal virtual;

    function _maxAllowedFee(uint96 fee) internal pure returns (uint96) {
        return uint96(LibPercentage.scaleByBPS(fee, MAX_BID_FRACTION));
    }

    function _exit(address prover) internal {
        vm.prank(prover);
        proverManager.exit();
    }
}<|MERGE_RESOLUTION|>--- conflicted
+++ resolved
@@ -41,21 +41,12 @@
     uint256 constant ZERO_DELAYED_PUBLICATIONS = 0;
 
     // Addresses used for testing.
-<<<<<<< HEAD
-    address inbox = vm.addr(0x100);
     address initialProver = vm.addr(0x101);
     address prover1 = vm.addr(0x200);
     address prover2 = vm.addr(0x201);
     address proposer = vm.addr(0x202);
     address evictor = vm.addr(0x203);
     address rollupOperator = vm.addr(0x204);
-=======
-    address initialProver = address(0x101);
-    address prover1 = address(0x200);
-    address prover2 = address(0x201);
-    address proposer = address(0x202);
-    address evictor = address(0x203);
->>>>>>> 458f326d
 
     function setUp() public virtual {
         signalService = new SignalService();
