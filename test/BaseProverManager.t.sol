--- conflicted
+++ resolved
@@ -978,18 +978,6 @@
     function _maxAllowedFee(uint96 fee) internal pure returns (uint96) {
         return uint96(LibPercentage.scaleByBPS(fee, MAX_BID_PERCENTAGE));
     }
-<<<<<<< HEAD
-
-    function _calculatePercentageBPS(uint256 amount, uint16 percentage) internal pure returns (uint256) {
-        return amount * percentage / 10_000;
-    }
-
-    function _calculatePercentage(uint256 amount, uint16 percentage) internal pure returns (uint256) {
-        return amount * percentage / 100;
-    }
-
-=======
->>>>>>> 22b49605
     function _exit(address prover) internal {
         vm.prank(prover);
         proverManager.exit();
