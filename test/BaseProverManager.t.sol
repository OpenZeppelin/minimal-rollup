// SPDX-License-Identifier: MIT
pragma solidity ^0.8.28;

import "forge-std/Test.sol";

import {LibProvingPeriod} from "../src/libs/LibProvingPeriod.sol";
import {BaseProverManager} from "../src/protocol/BaseProverManager.sol";
import {IProposerFees} from "../src/protocol/IProposerFees.sol";
import {IProverManager} from "../src/protocol/IProverManager.sol";
import {LibPercentage} from "src/libs/LibPercentage.sol";
import {ICheckpointTracker} from "src/protocol/ICheckpointTracker.sol";

import {IInbox} from "src/protocol/IInbox.sol";
import {SignalService} from "src/protocol/SignalService.sol";
import {MockCheckpointTracker} from "test/mocks/MockCheckpointTracker.sol";
import {MockInbox} from "test/mocks/MockInbox.sol";
import {NullVerifier} from "test/mocks/NullVerifier.sol";

import {LibPercentage} from "src/libs/LibPercentage.sol";

// Configuration parameters.
uint16 constant MAX_BID_FRACTION = 9500; // 95%
uint40 constant LIVENESS_WINDOW = 60; // 60 seconds
uint40 constant SUCCESSION_DELAY = 10;
uint40 constant EXIT_DELAY = 10;
uint40 constant PROVING_WINDOW = 30;
uint96 constant LIVENESS_BOND = 1 ether;
uint16 constant EVICTOR_INCENTIVE_FRACTION = 500; // 5%
uint16 constant REWARD_FRACTION = 9000; // 90%
uint96 constant INITIAL_FEE = 0.1 ether;
uint16 constant DELAYED_FEE_PERCENTAGE = 150; // 150%
uint256 constant INITIAL_PERIOD = 1;

abstract contract BaseProverManagerTest is Test {
    BaseProverManager proverManager;
    MockCheckpointTracker checkpointTracker;
    SignalService signalService;
    NullVerifier verifier;
    MockInbox inbox;
    uint256 constant DEPOSIT_AMOUNT = 2 ether;
    uint256 constant ZERO_DELAYED_PUBLICATIONS = 0;

    // Addresses used for testing.
<<<<<<< HEAD
    address inbox = vm.addr(0x100);
=======
>>>>>>> 5fe87258
    address initialProver = vm.addr(0x101);
    address prover1 = vm.addr(0x200);
    address prover2 = vm.addr(0x201);
    address proposer = vm.addr(0x202);
    address evictor = vm.addr(0x203);
    address rollupOperator = vm.addr(0x204);

    function setUp() public virtual {
        signalService = new SignalService();
        checkpointTracker = new MockCheckpointTracker(address(signalService));
        inbox = new MockInbox();
    }

    /// --------------------------------------------------------------------------
    /// payPublicationFee()
    /// --------------------------------------------------------------------------

    function test_payPublicationFee_SamePeriod() public {
        // Deposit funds for proposer.
        _deposit(proposer, DEPOSIT_AMOUNT);

        uint256 balanceBefore = proverManager.balances(proposer);
        // Call payPublicationFee from the inbox.
        vm.prank(address(inbox));
        proverManager.payPublicationFee(proposer, false);

        uint256 balanceAfter = proverManager.balances(proposer);
        assertEq(balanceAfter, balanceBefore - INITIAL_FEE, "Publication fee not deducted properly");
    }

    function test_payPublicationFee_AdvancesPeriod() public {
        // Deposit funds for proposer.
        _deposit(proposer, DEPOSIT_AMOUNT);

        // Exit as a prover.
        _exit(initialProver);

        // Warp to a time after the period has ended.
        vm.warp(vm.getBlockTimestamp() + EXIT_DELAY + 1);

        // Call payPublicationFee from the inbox and check that the period has been advanced.
        vm.prank(address(inbox));
        vm.expectEmit();
        emit IProverManager.NewPeriod(2);
        proverManager.payPublicationFee(proposer, false);
    }

    function test_payPublicationFee_RevertWhen_NotInbox() public {
        vm.expectRevert(BaseProverManager.OnlyInbox.selector);
        proverManager.payPublicationFee(prover1, false);
    }

    /// --------------------------------------------------------------------------
    /// bid()
    /// --------------------------------------------------------------------------
    function test_bid_ActivePeriod() public {
        // prover1 deposits sufficient funds
        _deposit(prover1, DEPOSIT_AMOUNT);

        uint96 maxAllowedFee = _maxAllowedFee(INITIAL_FEE);

        vm.prank(prover1);
        vm.expectEmit();
        emit IProverManager.ProverOffer(prover1, 2, maxAllowedFee, LIVENESS_BOND);
        proverManager.bid(maxAllowedFee);

        // Check that period 2 has been created
        LibProvingPeriod.Period memory period = proverManager.getPeriod(2);

        assertEq(period.prover, prover1, "Bid not recorded for new period");
        assertEq(period.fee, maxAllowedFee, "Offered fee not set correctly");
        assertEq(period.stake, LIVENESS_BOND, "Liveness bond not locked");
        assertEq(period.end, 0, "Period end should be zero until active");
        assertEq(period.deadline, 0, "Deadline should be zero until active");

        // Check that prover1's balance was reduced by the liveness bond
        uint256 prover1Bal = proverManager.balances(prover1);
        assertEq(prover1Bal, DEPOSIT_AMOUNT - LIVENESS_BOND, "User balance not deducted correctly");
    }

    function test_bid_ExistingNextPeriod() public {
        // First, have prover1 make a successful bid
        _deposit(prover1, DEPOSIT_AMOUNT);

        uint96 firstBidFee = _maxAllowedFee(INITIAL_FEE);
        vm.prank(prover1);
        proverManager.bid(firstBidFee);

        // Now have prover2 outbid prover1
        _deposit(prover2, DEPOSIT_AMOUNT);

        // Calculate required fee for second bid
        uint96 secondBidFee = _maxAllowedFee(firstBidFee);

        vm.prank(prover2);
        vm.expectEmit();
        emit IProverManager.ProverOffer(prover2, 2, secondBidFee, LIVENESS_BOND);
        proverManager.bid(secondBidFee);

        // Check that period 2 now has prover2 as the prover
        LibProvingPeriod.Period memory period = proverManager.getPeriod(2);
        assertEq(period.prover, prover2, "Prover2 should now be the next prover");
        assertEq(period.fee, secondBidFee, "Fee should be updated to prover2's bid");

        // Check that prover1 got their liveness bond back
        uint256 prover1Bal = proverManager.balances(prover1);
        assertEq(prover1Bal, DEPOSIT_AMOUNT, "Prover1 should have their liveness bond refunded");

        // Check that prover2's balance was reduced
        uint256 prover2Bal = proverManager.balances(prover2);
        assertEq(prover2Bal, DEPOSIT_AMOUNT - LIVENESS_BOND, "Prover2's balance should be reduced by liveness bond");
    }

    function test_bid_ActivatesSuccessionDelay() public {
        _deposit(prover1, DEPOSIT_AMOUNT);

        // Record the current timestamp
        uint256 timestampBefore = vm.getBlockTimestamp();

        // Make a bid that will outbid the current prover
        uint96 bidFee = _maxAllowedFee(INITIAL_FEE);
        vm.prank(prover1);
        proverManager.bid(bidFee);

        LibProvingPeriod.Period memory period = proverManager.getPeriod(1);
        assertEq(
            period.end,
            timestampBefore + SUCCESSION_DELAY,
            "Period end should be set to current time + succession delay"
        );
        assertEq(
            period.deadline, timestampBefore + SUCCESSION_DELAY + PROVING_WINDOW, "Deadline should be set correctly"
        );
    }

    function test_bid_RevertWhen_NotEnoughUndercutOnNextPeriod() public {
        // First, have prover1 make a successful bid
        _deposit(prover1, DEPOSIT_AMOUNT);

        uint96 firstBidFee = _maxAllowedFee(INITIAL_FEE);
        vm.prank(prover1);
        proverManager.bid(firstBidFee);

        // Now have prover2 try to bid with insufficient undercut
        _deposit(prover2, DEPOSIT_AMOUNT);

        uint96 maxFee = _maxAllowedFee(firstBidFee);
        uint96 insufficientlyReducedFee = maxFee + 1;

        vm.prank(prover2);
        vm.expectRevert(BaseProverManager.OfferedFeeTooHigh.selector);
        proverManager.bid(insufficientlyReducedFee);
    }

    function test_bid_RevertWhen_InsufficientBalance() public {
        // Attempt to bid without sufficient balance for liveness bond
        vm.prank(prover2);
        vm.expectRevert();
        proverManager.bid(_maxAllowedFee(INITIAL_FEE));
    }

    function test_bid_RevertWhen_FeeNotLowEnough() public {
        // prover1 deposits sufficient funds
        _deposit(prover1, DEPOSIT_AMOUNT);

        // Calculate a fee that's not low enough
        uint96 maxFee = _maxAllowedFee(INITIAL_FEE);
        uint96 insufficientlyReducedFee = maxFee + 1;

        vm.prank(prover1);
        vm.expectRevert(BaseProverManager.OfferedFeeTooHigh.selector);
        proverManager.bid(insufficientlyReducedFee);
    }

    /// --------------------------------------------------------------------------
    /// evictProver()
    /// --------------------------------------------------------------------------
    function test_evictProver() public {
        IInbox.PublicationHeader memory header = _insertPublication();

        // Capture current period stake before eviction
        LibProvingPeriod.Period memory periodBefore = proverManager.getPeriod(1);
        uint256 stakeBefore = periodBefore.stake;
        uint256 incentive = LibPercentage.scaleByBPS(stakeBefore, EVICTOR_INCENTIVE_FRACTION);

        // Evict the prover
        vm.warp(vm.getBlockTimestamp() + LIVENESS_WINDOW + 1);
        vm.prank(evictor);
        vm.expectEmit();
        emit IProverManager.ProverEvicted(
            initialProver, evictor, vm.getBlockTimestamp() + EXIT_DELAY, stakeBefore - incentive
        );
        proverManager.evictProver(header);

        // Verify period 1 is marked as evicted and its stake reduced
        LibProvingPeriod.Period memory periodAfter = proverManager.getPeriod(1);
        assertEq(periodAfter.deadline, vm.getBlockTimestamp() + EXIT_DELAY, "Prover should be evicted");
        assertEq(periodAfter.end, vm.getBlockTimestamp() + EXIT_DELAY, "Period end not set correctly");
        assertEq(periodAfter.stake, stakeBefore - incentive, "Stake not reduced correctly");

        // Verify that the evictor's balance increased by the incentive
        uint256 evictorBal = proverManager.balances(evictor);
        assertEq(evictorBal, incentive, "Evictor did not receive correct incentive");
    }

    function test_evictProver_RevertWhen_PublicationNotOldEnough() public {
        IInbox.PublicationHeader memory header = _insertPublication();

        // Evict the prover with a publication that is not old enough
        vm.warp(vm.getBlockTimestamp() + LIVENESS_WINDOW);
        vm.prank(evictor);
        vm.expectRevert(BaseProverManager.PublicationNotOldEnough.selector);
        proverManager.evictProver(header);
    }

    function test_evictProver_RevertWhen_InvalidPublicationHeader() public {
        uint256 initialTimestamp = vm.getBlockTimestamp();
        vm.warp(initialTimestamp + LIVENESS_WINDOW + 1);

        IInbox.PublicationHeader memory header = _insertPublication();
        // Tamper with the header
        header.timestamp = initialTimestamp;

        // Evict the prover with an invalid publication header
        vm.prank(evictor);
        vm.expectRevert(BaseProverManager.InvalidPublication.selector);
        proverManager.evictProver(header);
    }

    function test_evictProver_RevertWhen_PeriodNotActive() public {
        IInbox.PublicationHeader memory header = _insertPublication();

        // Exit the period, setting and end to the period
        _exit(initialProver);

        // Evict the prover
        vm.warp(vm.getBlockTimestamp() + LIVENESS_WINDOW + 1);
        vm.prank(evictor);
        vm.expectRevert(BaseProverManager.ProvingPeriodClosed.selector);
        proverManager.evictProver(header);
    }

    function test_evictProver_RevertWhen_ProvenCheckpoint() public {
        IInbox.PublicationHeader memory header = _insertPublication();

        // Advance the proven checkpoint on the mock checkpoint tracker
        ICheckpointTracker.Checkpoint memory provenCheckpoint = ICheckpointTracker.Checkpoint({
            publicationId: header.id + 1,
            commitment: keccak256(abi.encode("commitment"))
        });
        checkpointTracker.setProvenHash(provenCheckpoint);

        // Evict the prover
        vm.warp(vm.getBlockTimestamp() + LIVENESS_WINDOW + 1);
        vm.prank(evictor);
        vm.expectRevert(BaseProverManager.PublicationAlreadyProven.selector);
        proverManager.evictProver(header);
    }

    /// --------------------------------------------------------------------------
    /// exit()
    /// --------------------------------------------------------------------------
    function test_exit() public {
        // initialProver is the prover for period 1
        vm.prank(initialProver);
        vm.expectEmit();
        emit IProverManager.ProverExited(
            initialProver, vm.getBlockTimestamp() + EXIT_DELAY, vm.getBlockTimestamp() + EXIT_DELAY + PROVING_WINDOW
        );
        proverManager.exit();

        // Check that period 1 now has an end time and deadline set
        LibProvingPeriod.Period memory period = proverManager.getPeriod(1);
        assertEq(period.end, vm.getBlockTimestamp() + EXIT_DELAY, "Exit did not set period end correctly");
        assertEq(
            period.deadline, vm.getBlockTimestamp() + EXIT_DELAY + PROVING_WINDOW, "Proving deadline not set correctly"
        );
    }

    function test_exit_RevertWhen_NotCurrentProver() public {
        // Attempt to exit as a non-prover
        vm.prank(prover1);
        vm.expectRevert(BaseProverManager.OnlyCurrentProver.selector);
        proverManager.exit();
    }

    function test_exit_RevertWhen_AlreadyExited() public {
        // First exit
        _exit(initialProver);

        // Try to exit again
        vm.prank(initialProver);
        vm.expectRevert(BaseProverManager.ProvingPeriodClosed.selector);
        proverManager.exit();
    }

    /// --------------------------------------------------------------------------
    /// claimProvingVacancy()
    /// --------------------------------------------------------------------------
    function test_claimProvingVacancy() public {
        // First, have the current prover exit
        _exit(initialProver);

        vm.warp(vm.getBlockTimestamp() + EXIT_DELAY + 1);

        //Submit a publication to advance to the vacant period(period 2)
        vm.prank(address(inbox));
        proverManager.payPublicationFee(proposer, false);

        // Ensure prover1 has enough funds
        _deposit(prover1, DEPOSIT_AMOUNT);

        // Claim the vacancy
        uint256 prover1BalanceBefore = proverManager.balances(prover1);
        uint96 newFee = uint96(0.2 ether); //arbitrary new fee
        vm.prank(prover1);
        proverManager.claimProvingVacancy(newFee);

        // Check that period 2(the vacant period) has been closed correctly
        LibProvingPeriod.Period memory period2 = proverManager.getPeriod(2);
        assertEq(period2.end, vm.getBlockTimestamp(), "Period 2 end timestamp should be the current timestamp");
        assertEq(period2.deadline, vm.getBlockTimestamp(), "Period 2 deadline should be the current timestamp");

        // Check that period 3 has been created correctly
        LibProvingPeriod.Period memory period3 = proverManager.getPeriod(3);
        assertEq(period3.prover, prover1, "Prover1 should be the new prover");
        assertEq(period3.fee, newFee, "Fee should be set to the new fee");
        assertEq(period3.stake, LIVENESS_BOND, "Liveness bond should be locked");

        // // Check that prover1's balance was reduced by the liveness bond
        uint256 prover1BalanceAfter = proverManager.balances(prover1);
        assertEq(prover1BalanceAfter, prover1BalanceBefore - LIVENESS_BOND, "User balance not deducted correctly");
    }

    function test_claimProvingVacancy_AdvancesPeriod() public {
        // First, have the current prover exit to create a vacancy
        _exit(initialProver);

        vm.warp(vm.getBlockTimestamp() + EXIT_DELAY + 1);

        //Submit a publication to advance to the vacant period(period 2)
        vm.prank(address(inbox));
        proverManager.payPublicationFee(proposer, false);

        // Ensure prover1 has enough funds
        _deposit(prover1, DEPOSIT_AMOUNT);

        // Verify the current period before claiming
        uint256 periodBefore = proverManager.currentPeriodId();

        // Claim the vacancy
        vm.prank(prover1);
        proverManager.claimProvingVacancy(0.2 ether);

        // Verify the period does not advance until a new publication is submitted
        uint256 periodAfter = proverManager.currentPeriodId();
        assertEq(periodAfter, periodBefore, "Period should not advance before a new publication is submitted");

        // Verify that a new publication advances the period
        vm.warp(vm.getBlockTimestamp() + 1);
        _deposit(proposer, INITIAL_FEE);
        vm.prank(address(inbox));
        vm.expectEmit();
        emit IProverManager.NewPeriod(periodAfter + 1);
        proverManager.payPublicationFee(proposer, false);
    }

    function test_claimProvingVacancy_RevertWhen_NoVacancy() public {
        // Attempt to claim a vacancy when the period is still active
        _deposit(prover1, DEPOSIT_AMOUNT);

        vm.prank(prover1);
        vm.expectRevert(BaseProverManager.NoProvingVacancy.selector);
        proverManager.claimProvingVacancy(0.2 ether);
    }

    function test_claimProvingVacancy_RevertWhen_InsufficientBalance() public {
        // First, have the current prover exit to create a vacancy
        _exit(initialProver);

        vm.warp(vm.getBlockTimestamp() + EXIT_DELAY + 1);

        //Submit a publication to advance to the vacant period(period 2)
        vm.prank(address(inbox));
        proverManager.payPublicationFee(proposer, false);

        // Attempt to claim the vacancy without sufficient balance
        vm.prank(prover2);
        vm.expectRevert();
        proverManager.claimProvingVacancy(0.2 ether);
    }

    /// --------------------------------------------------------------------------
    /// prove()
    /// --------------------------------------------------------------------------
    function test_prove_OpenPeriod() public {
        uint256 numRelevantPublications = 2;
        // Setup: Create publications and pay for the fees
        IInbox.PublicationHeader[] memory headers =
            _insertPublicationsWithFees(numRelevantPublications, INITIAL_FEE, false);
        IInbox.PublicationHeader memory startHeader = headers[0];
        IInbox.PublicationHeader memory endHeader = headers[1];

        // Create checkpoints for the publications
        ICheckpointTracker.Checkpoint memory startCheckpoint = ICheckpointTracker.Checkpoint({
            publicationId: startHeader.id - 1,
            commitment: keccak256(abi.encode("commitment1"))
        });
        ICheckpointTracker.Checkpoint memory endCheckpoint = ICheckpointTracker.Checkpoint({
            publicationId: endHeader.id,
            commitment: keccak256(abi.encode("commitment2"))
        });

        // // Prove the publications
        uint256 proverBalanceBefore = proverManager.balances(initialProver);

        proverManager.prove(
            startCheckpoint,
            endCheckpoint,
            startHeader,
            endHeader,
            ZERO_DELAYED_PUBLICATIONS,
            "0x", // any proof
            INITIAL_PERIOD
        );

        uint256 proverBalanceAfter = proverManager.balances(initialProver);
        assertEq(proverBalanceAfter, proverBalanceBefore + INITIAL_FEE * 2, "Prover should receive fees");
    }

    function test_prove_OpenPeriod_DelayedFees() public {
        uint256 numRegularPublications = 2;
        uint256 numDelayedPublications = 1;

        // Setup: Create publications and pay for the fees
        IInbox.PublicationHeader[] memory headers =
            _insertPublicationsWithFees(numRegularPublications, INITIAL_FEE, false);
        IInbox.PublicationHeader[] memory delayedHeaders =
            _insertPublicationsWithFees(numDelayedPublications, INITIAL_FEE, true);
        IInbox.PublicationHeader memory startHeader = headers[0];
        IInbox.PublicationHeader memory endHeader = delayedHeaders[0];

        // Create checkpoints for the publications
        ICheckpointTracker.Checkpoint memory startCheckpoint = ICheckpointTracker.Checkpoint({
            publicationId: startHeader.id - 1,
            commitment: keccak256(abi.encode("commitment1"))
        });
        ICheckpointTracker.Checkpoint memory endCheckpoint = ICheckpointTracker.Checkpoint({
            publicationId: endHeader.id,
            commitment: keccak256(abi.encode("commitment2"))
        });

        // // Prove the publications
        uint256 proverBalanceBefore = proverManager.balances(initialProver);

        proverManager.prove(
            startCheckpoint,
            endCheckpoint,
            startHeader,
            endHeader,
            numDelayedPublications,
            "0x", // any proof
            INITIAL_PERIOD
        );

        uint256 proverBalanceAfter = proverManager.balances(initialProver);
        uint256 expectedBalance = proverBalanceBefore + INITIAL_FEE * numRegularPublications
            + LibPercentage.scaleByPercentage(INITIAL_FEE, DELAYED_FEE_PERCENTAGE) * numDelayedPublications;
        assertEq(proverBalanceAfter, expectedBalance, "Prover should receive fees");
    }

    function test_prove_ClosedPeriod() public {
        uint256 numRelevantPublications = 2;
        // Setup: Create publications and pay for the fees
        IInbox.PublicationHeader[] memory headers =
            _insertPublicationsWithFees(numRelevantPublications, INITIAL_FEE, false);
        IInbox.PublicationHeader memory startHeader = headers[0];
        IInbox.PublicationHeader memory endHeader = headers[1];

        // Exit as the current prover to close the period
        _exit(initialProver);

        // Warp past the deadline
        vm.warp(vm.getBlockTimestamp() + EXIT_DELAY + PROVING_WINDOW + 1);

        // Create checkpoints for the publications
        ICheckpointTracker.Checkpoint memory startCheckpoint = ICheckpointTracker.Checkpoint({
            publicationId: startHeader.id - 1,
            commitment: keccak256(abi.encode("commitment1"))
        });
        ICheckpointTracker.Checkpoint memory endCheckpoint = ICheckpointTracker.Checkpoint({
            publicationId: endHeader.id,
            commitment: keccak256(abi.encode("commitment2"))
        });

        // Prove the publications with a different prover
        vm.prank(prover1);
        proverManager.prove(
            startCheckpoint,
            endCheckpoint,
            startHeader,
            endHeader,
            ZERO_DELAYED_PUBLICATIONS,
            "0x", // any proof
            INITIAL_PERIOD
        );

        // Verify period 1 has been updated
        LibProvingPeriod.Period memory periodAfter = proverManager.getPeriod(1);
        assertEq(periodAfter.prover, prover1, "Prover should be updated to the new prover");
        assertTrue(periodAfter.pastDeadline, "Period should be marked as past deadline");

        // Verify prover1 received the fees
        uint256 prover1Balance = proverManager.balances(prover1);
        assertEq(prover1Balance, INITIAL_FEE * 2, "New prover should receive the fees");
    }

    function test_prove_ClosedPeriod_MultipleCalls() public {
        // Setup: Create publications and pay for the fees
        uint256 numPublications = 4;
        IInbox.PublicationHeader[] memory headers = _insertPublicationsWithFees(numPublications, INITIAL_FEE, false);
        IInbox.PublicationHeader memory startHeader1 = headers[0];
        IInbox.PublicationHeader memory endHeader1 = headers[1];
        IInbox.PublicationHeader memory startHeader2 = headers[2];
        IInbox.PublicationHeader memory endHeader2 = headers[3];

        // Exit as the current prover to close the period
        _exit(initialProver);
        vm.warp(vm.getBlockTimestamp() + EXIT_DELAY + PROVING_WINDOW + 1);

        // Create checkpoints for the publications
        ICheckpointTracker.Checkpoint memory startCheckpoint = ICheckpointTracker.Checkpoint({
            publicationId: startHeader1.id - 1,
            commitment: keccak256(abi.encode("commitment1"))
        });
        ICheckpointTracker.Checkpoint memory endCheckpoint = ICheckpointTracker.Checkpoint({
            publicationId: endHeader1.id,
            commitment: keccak256(abi.encode("commitment2"))
        });

        uint256 prover1BalanceBefore = proverManager.balances(prover1);

        // Prove the publications with prover1
        vm.prank(prover1);
        proverManager.prove(
            startCheckpoint, endCheckpoint, startHeader1, endHeader1, ZERO_DELAYED_PUBLICATIONS, "0x", INITIAL_PERIOD
        );
        // Simulate advancing the checkpoint in the tracker
        checkpointTracker.setProvenHash(endCheckpoint);

        // Prove the other publications with prover2
        startCheckpoint = ICheckpointTracker.Checkpoint({
            publicationId: startHeader2.id - 1,
            commitment: keccak256(abi.encode("commitment3"))
        });
        endCheckpoint = ICheckpointTracker.Checkpoint({
            publicationId: endHeader2.id,
            commitment: keccak256(abi.encode("commitment4"))
        });
        vm.prank(prover2);
        proverManager.prove(
            startCheckpoint, endCheckpoint, startHeader2, endHeader2, ZERO_DELAYED_PUBLICATIONS, "0x", INITIAL_PERIOD
        );

        // Verify prover1 received the fees
        uint256 prover1BalanceAfter = proverManager.balances(prover1);
        assertEq(
            prover1BalanceAfter,
            prover1BalanceBefore + INITIAL_FEE * 2,
            "Prover1 should receive the fees for 2 publications"
        );

        // Verify prover2 received the fees
        uint256 prover2BalanceAfter = proverManager.balances(prover2);
        assertEq(prover2BalanceAfter, INITIAL_FEE * 2, "Prover2 should receive the fees for 2 publications");

        // Verify the period is marked as past deadline
        LibProvingPeriod.Period memory periodAfter = proverManager.getPeriod(1);
        assertTrue(periodAfter.pastDeadline, "Period should be marked as past deadline");
    }

    function test_prove_WithAlreadyProvenStartCheckpoint() public {
        // Setup: Create publications and pay for the fees
        uint256 numPublications = 4;
        IInbox.PublicationHeader[] memory headers = _insertPublicationsWithFees(numPublications, INITIAL_FEE, false);

        IInbox.PublicationHeader memory startHeader1 = headers[0];
        IInbox.PublicationHeader memory endHeader1 = headers[1];

        ICheckpointTracker.Checkpoint memory startCheckpoint1 = ICheckpointTracker.Checkpoint({
            publicationId: startHeader1.id - 1,
            commitment: keccak256(abi.encode("commitment1"))
        });
        ICheckpointTracker.Checkpoint memory endCheckpoint1 = ICheckpointTracker.Checkpoint({
            publicationId: endHeader1.id,
            commitment: keccak256(abi.encode("commitment2"))
        });

        // Simulate advancing the checkpoint in the tracker
        checkpointTracker.setProvenHash(endCheckpoint1);

        IInbox.PublicationHeader memory startHeader2 = startHeader1; // This is already proven
        IInbox.PublicationHeader memory endHeader2 = headers[3];

        ICheckpointTracker.Checkpoint memory startCheckpoint2 = startCheckpoint1;
        ICheckpointTracker.Checkpoint memory endCheckpoint2 = ICheckpointTracker.Checkpoint({
            publicationId: endHeader2.id,
            commitment: keccak256(abi.encode("commitment4"))
        });

        uint256 proverBalanceBefore = proverManager.balances(initialProver);

        // Prove the second batch of publications
        proverManager.prove(
            startCheckpoint2, endCheckpoint2, startHeader2, endHeader2, ZERO_DELAYED_PUBLICATIONS, "0x", INITIAL_PERIOD
        );

        uint256 proverBalanceAfter = proverManager.balances(initialProver);

        // Should only receive fees for publications 2 and 3, which have not been proven yet
        assertEq(
            proverBalanceAfter,
            proverBalanceBefore + INITIAL_FEE * 2,
            "Prover should only receive fees for newly proven publications"
        );
    }

    function test_prove_RevertWhen_LastPublicationDoesNotMatchEndCheckpoint() public {
        // Setup: Create publications
        IInbox.PublicationHeader memory startHeader = _insertPublication();
        IInbox.PublicationHeader memory endHeader = _insertPublication();

        // Create checkpoints with mismatched publication ID
        ICheckpointTracker.Checkpoint memory startCheckpoint = ICheckpointTracker.Checkpoint({
            publicationId: startHeader.id - 1,
            commitment: keccak256(abi.encode("commitment1"))
        });
        ICheckpointTracker.Checkpoint memory endCheckpoint = ICheckpointTracker.Checkpoint({
            publicationId: endHeader.id + 1, // Mismatch with endHeader.id
            commitment: keccak256(abi.encode("commitment2"))
        });

        // Attempt to prove with mismatched end checkpoint
        vm.expectRevert(BaseProverManager.LastPublicationMismatch.selector);
        proverManager.prove(
            startCheckpoint, endCheckpoint, startHeader, endHeader, ZERO_DELAYED_PUBLICATIONS, "0x", INITIAL_PERIOD
        );
    }

    function test_prove_RevertWhen_LastPublicationAfterPeriodEnd() public {
        // Setup: Create publications
        IInbox.PublicationHeader memory startHeader = _insertPublication();

        // Exit as the current prover to set period end
        _exit(initialProver);

        // Create a publication after the period ends
        vm.warp(vm.getBlockTimestamp() + EXIT_DELAY + 1);
        IInbox.PublicationHeader memory lateHeader = _insertPublication();

        // Create checkpoints
        ICheckpointTracker.Checkpoint memory startCheckpoint = ICheckpointTracker.Checkpoint({
            publicationId: startHeader.id - 1,
            commitment: keccak256(abi.encode("commitment1"))
        });
        ICheckpointTracker.Checkpoint memory endCheckpoint = ICheckpointTracker.Checkpoint({
            publicationId: lateHeader.id,
            commitment: keccak256(abi.encode("commitment2"))
        });

        // Attempt to prove with publication after period end
        vm.expectRevert(BaseProverManager.LastPublicationIsAfterPeriod.selector);
        proverManager.prove(
            startCheckpoint, endCheckpoint, startHeader, lateHeader, ZERO_DELAYED_PUBLICATIONS, "0x", INITIAL_PERIOD
        );
    }

    function test_prove_RevertWhen_FirstPublicationNotAfterStartCheckpoint() public {
        // Setup: Create publications
        IInbox.PublicationHeader memory firstHeader = _insertPublication();
        IInbox.PublicationHeader memory lastHeader = _insertPublication();

        // Create checkpoints with incorrect start checkpoint
        ICheckpointTracker.Checkpoint memory startCheckpoint = ICheckpointTracker.Checkpoint({
            publicationId: firstHeader.id, // Should be firstHeader.id - 1
            commitment: keccak256(abi.encode("commitment1"))
        });
        ICheckpointTracker.Checkpoint memory endCheckpoint = ICheckpointTracker.Checkpoint({
            publicationId: lastHeader.id,
            commitment: keccak256(abi.encode("commitment2"))
        });

        vm.expectRevert(BaseProverManager.InvalidStartPublication.selector);
        proverManager.prove(
            startCheckpoint, endCheckpoint, firstHeader, lastHeader, ZERO_DELAYED_PUBLICATIONS, "0x", INITIAL_PERIOD
        );
    }

    function test_prove_RevertWhen_FirstPublicationBeforePeriod() public {
        // Create a publication in period 1
        IInbox.PublicationHeader memory earlyHeader = _insertPublication();

        // Exit as the current prover to set period end
        _exit(initialProver);
        vm.warp(vm.getBlockTimestamp() + EXIT_DELAY + 1);

        // Create a publication in period 2
        IInbox.PublicationHeader memory lateHeader = _insertPublication();

        // Create checkpoints
        ICheckpointTracker.Checkpoint memory startCheckpoint = ICheckpointTracker.Checkpoint({
            publicationId: earlyHeader.id - 1,
            commitment: keccak256(abi.encode("commitment1"))
        });
        ICheckpointTracker.Checkpoint memory endCheckpoint = ICheckpointTracker.Checkpoint({
            publicationId: lateHeader.id,
            commitment: keccak256(abi.encode("commitment2"))
        });

        // Attempt to prove with first publication before period 2
        vm.expectRevert(BaseProverManager.FirstPublicationIsBeforePeriod.selector);
        proverManager.prove(
            startCheckpoint, endCheckpoint, earlyHeader, lateHeader, ZERO_DELAYED_PUBLICATIONS, "0x", INITIAL_PERIOD + 1
        );
    }

    function test_prove_RevertWhen_NumDelayedPublicationsGreaterThanNumPublications() public {
        // Setup: Create publications
        IInbox.PublicationHeader memory startHeader = _insertPublication();
        IInbox.PublicationHeader memory endHeader = _insertPublication();

        // Create checkpoints
        ICheckpointTracker.Checkpoint memory startCheckpoint = ICheckpointTracker.Checkpoint({
            publicationId: startHeader.id - 1,
            commitment: keccak256(abi.encode("commitment1"))
        });
        ICheckpointTracker.Checkpoint memory endCheckpoint = ICheckpointTracker.Checkpoint({
            publicationId: endHeader.id,
            commitment: keccak256(abi.encode("commitment2"))
        });

        // Set numDelayedPublications greater than numPublications
        uint256 tooManyDelayedPublications = 3; // More than the 2 publications we've inserted

        // Attempt to prove with invalid number of delayed publications
        vm.expectRevert("Number of delayed publications cannot be greater than the total number of publications");
        proverManager.prove(
            startCheckpoint, endCheckpoint, startHeader, endHeader, tooManyDelayedPublications, "0x", INITIAL_PERIOD
        );
    }

    /// --------------------------------------------------------------------------
    /// finalizePastPeriod()
    /// --------------------------------------------------------------------------
    function test_finalizePastPeriod_WithinDeadline() public {
        uint256 numRelevantPublications = 2;
        // Setup: Create publications and pay for the fees
        IInbox.PublicationHeader[] memory headers =
            _insertPublicationsWithFees(numRelevantPublications, INITIAL_FEE, false);
        IInbox.PublicationHeader memory startHeader = headers[0];
        IInbox.PublicationHeader memory endHeader = headers[1];

        // Exit as the current prover to close the period
        _exit(initialProver);

        // Warp past the end
        vm.warp(block.timestamp + EXIT_DELAY + 1);

        // Create checkpoints for the publications
        ICheckpointTracker.Checkpoint memory startCheckpoint = ICheckpointTracker.Checkpoint({
            publicationId: startHeader.id - 1,
            commitment: keccak256(abi.encode("commitment1"))
        });
        ICheckpointTracker.Checkpoint memory endCheckpoint = ICheckpointTracker.Checkpoint({
            publicationId: endHeader.id,
            commitment: keccak256(abi.encode("commitment2"))
        });

        // Prove the publications
        proverManager.prove(
            startCheckpoint,
            endCheckpoint,
            startHeader,
            endHeader,
            ZERO_DELAYED_PUBLICATIONS,
            "0x", // any proof
            INITIAL_PERIOD
        );

        // Create a publication after the period ends
        vm.warp(block.timestamp + 1);
        IInbox.PublicationHeader memory afterPeriodHeader = _insertPublication();

        // Set the proven checkpoint to include the latest publication
        ICheckpointTracker.Checkpoint memory provenCheckpoint = ICheckpointTracker.Checkpoint({
            publicationId: afterPeriodHeader.id,
            commitment: keccak256(abi.encode("commitment3"))
        });
        checkpointTracker.setProvenHash(provenCheckpoint);

        uint256 initialProverBalanceBefore = proverManager.balances(initialProver);
        uint256 stakeBefore = proverManager.getPeriod(INITIAL_PERIOD).stake;

        // Finalize the first period
        proverManager.finalizePastPeriod(INITIAL_PERIOD, afterPeriodHeader);

        // Verify a portion of the stake was transferred to the prover
        LibProvingPeriod.Period memory periodAfter = proverManager.getPeriod(INITIAL_PERIOD);
        assertEq(periodAfter.stake, 0, "Stake should be zero after finalization");

        uint256 initialProverBalanceAfter = proverManager.balances(initialProver);
        assertEq(
            initialProverBalanceAfter,
            initialProverBalanceBefore + stakeBefore,
            "Prover should receive the remaining stake"
        );
    }

    function test_finalizePastPeriod_PastDeadline() public {
        uint256 numRelevantPublications = 2;

        // Setup: Create publications and pay for the fees
        IInbox.PublicationHeader[] memory headers =
            _insertPublicationsWithFees(numRelevantPublications, INITIAL_FEE, false);
        IInbox.PublicationHeader memory startHeader = headers[0];
        IInbox.PublicationHeader memory endHeader = headers[1];

        // Exit as the current prover to close the period
        _exit(initialProver);

        // Warp past the deadline
        vm.warp(block.timestamp + EXIT_DELAY + PROVING_WINDOW + 1);

        // Create checkpoints for the publications
        ICheckpointTracker.Checkpoint memory startCheckpoint = ICheckpointTracker.Checkpoint({
            publicationId: startHeader.id - 1,
            commitment: keccak256(abi.encode("commitment1"))
        });
        ICheckpointTracker.Checkpoint memory endCheckpoint = ICheckpointTracker.Checkpoint({
            publicationId: endHeader.id,
            commitment: keccak256(abi.encode("commitment2"))
        });

        // Prove the publications with a different prover
        vm.prank(prover1);
        proverManager.prove(
            startCheckpoint,
            endCheckpoint,
            startHeader,
            endHeader,
            ZERO_DELAYED_PUBLICATIONS,
            "0x", // any proof
            INITIAL_PERIOD
        );

        // Create a publication after the period ended
        IInbox.PublicationHeader memory afterPeriodHeader = _insertPublication();

        // Set the proven checkpoint to include the latest publication
        ICheckpointTracker.Checkpoint memory provenCheckpoint = ICheckpointTracker.Checkpoint({
            publicationId: afterPeriodHeader.id,
            commitment: keccak256(abi.encode("commitment3"))
        });
        checkpointTracker.setProvenHash(provenCheckpoint);

        uint256 initialProverBalanceBefore = proverManager.balances(initialProver);
        uint256 prover1BalanceBefore = proverManager.balances(prover1);
        uint256 stakeBefore = proverManager.getPeriod(INITIAL_PERIOD).stake;

        // Finalize the first period
        proverManager.finalizePastPeriod(INITIAL_PERIOD, afterPeriodHeader);

        // Verify a portion of the stake was transferred to prover1
        LibProvingPeriod.Period memory periodAfter = proverManager.getPeriod(INITIAL_PERIOD);
        assertEq(periodAfter.stake, 0, "Stake should be zero after finalization");

        uint256 initialProverBalanceAfter = proverManager.balances(initialProver);
        uint256 prover1BalanceAfter = proverManager.balances(prover1);
        uint256 stakeReward = LibPercentage.scaleByBPS(stakeBefore, REWARD_FRACTION);
        assertEq(prover1BalanceAfter, prover1BalanceBefore + stakeReward, "Prover1 should receive the remaining stake");
        assertEq(initialProverBalanceAfter, initialProverBalanceBefore, "Initial prover should receive nothing");
    }

    function test_finalizePastPeriod_RevertWhen_PublicationNotProven() public {
        // Setup: Create publications and exit the period
        IInbox.PublicationHeader memory header = _insertPublication();
        _exit(initialProver);
        vm.warp(block.timestamp + EXIT_DELAY + 1);

        // Create a publication after the period ends
        vm.warp(block.timestamp + 1);
        IInbox.PublicationHeader memory afterPeriodHeader = _insertPublication();

        // Set the proven checkpoint to a lower publication ID
        ICheckpointTracker.Checkpoint memory provenCheckpoint = ICheckpointTracker.Checkpoint({
            publicationId: header.id, // Lower than afterPeriodHeader.id
            commitment: keccak256(abi.encode("commitment"))
        });
        checkpointTracker.setProvenHash(provenCheckpoint);

        // Attempt to finalize with unproven publication
        vm.expectRevert(BaseProverManager.PublicationNotProven.selector);
        proverManager.finalizePastPeriod(INITIAL_PERIOD, afterPeriodHeader);
    }

    function test_finalizePastPeriod_RevertWhen_PublicationNotAfterPeriod() public {
        // Setup: Create publications and exit the period
        _insertPublication();
        _exit(initialProver);

        // Create a publication before the period ends
        vm.warp(block.timestamp + EXIT_DELAY - 1);
        IInbox.PublicationHeader memory beforePeriodHeader = _insertPublication();

        // Set the proven checkpoint to a lower publication ID
        ICheckpointTracker.Checkpoint memory provenCheckpoint = ICheckpointTracker.Checkpoint({
            publicationId: beforePeriodHeader.id,
            commitment: keccak256(abi.encode("commitment"))
        });
        checkpointTracker.setProvenHash(provenCheckpoint);

        // Attempt to finalize with unproven publication
        vm.expectRevert(BaseProverManager.PublicationNotAfterPeriod.selector);
        proverManager.finalizePastPeriod(INITIAL_PERIOD, beforePeriodHeader);
    }

    /// --------------------------------------------------------------------------
    /// getCurrentFees()
    /// --------------------------------------------------------------------------

    function test_getCurrentFees_SamePeriod() public view {
        (uint256 fee, uint256 delayedFee) = proverManager.getCurrentFees();
        assertEq(fee, INITIAL_FEE, "Fee should be the initial fee");
        assertEq(
            delayedFee,
            LibPercentage.scaleByPercentage(INITIAL_FEE, DELAYED_FEE_PERCENTAGE),
            "Delayed fee should be the initial fee"
        );
    }

    function test_geCurrentFees_WhenPeriodEnded() public {
        // Exit as a prover.
        _exit(initialProver);

        // Bid as a new prover
        _deposit(prover1, DEPOSIT_AMOUNT);
        uint96 bidFee = uint96(INITIAL_FEE * 2);
        vm.prank(prover1);
        proverManager.bid(bidFee);

        // Warp to a time after the period has ended.
        vm.warp(vm.getBlockTimestamp() + EXIT_DELAY + 1);
        (uint96 fee, uint96 delayedFee) = proverManager.getCurrentFees();
        assertEq(fee, bidFee, "Fee should be the bid fee");
        assertEq(
            delayedFee,
            LibPercentage.scaleByPercentage(bidFee, DELAYED_FEE_PERCENTAGE),
            "Delayed fee should be the bid fee"
        );
    }

    // -- HELPERS --
    function _insertPublication() internal returns (IInbox.PublicationHeader memory) {
        uint256 nextId = inbox.getNextPublicationId();
        inbox.publish(0, uint64(block.number)); // 0 blobs, current block
        return inbox.getHeader(nextId);
    }

    function _insertPublicationsWithFees(uint256 numPublications, uint256 fee, bool delayed)
        internal
        returns (IInbox.PublicationHeader[] memory)
    {
        uint256 depositAmount = delayed
            ? LibPercentage.scaleByPercentage(fee, DELAYED_FEE_PERCENTAGE) * numPublications
            : fee * numPublications;
        _deposit(proposer, depositAmount);

        IInbox.PublicationHeader[] memory headers = new IInbox.PublicationHeader[](numPublications);
        for (uint256 i = 0; i < numPublications; i++) {
            headers[i] = _insertPublication();
            vm.prank(address(inbox));
            proverManager.payPublicationFee(proposer, delayed);
        }
        return headers;
    }

    function _createPublicationHeader(uint256 id, uint256 timestamp, bytes32 prevHash, uint256 blockNumber)
        internal
        view
        returns (IInbox.PublicationHeader memory)
    {
        bytes32 attributesHash = keccak256(abi.encode("dummy"));
        return IInbox.PublicationHeader({
            id: id,
            publisher: msg.sender,
            timestamp: timestamp,
            prevHash: prevHash,
            blockNumber: blockNumber,
            attributesHash: attributesHash
        });
    }

    function _deposit(address user, uint256 amount) internal virtual;

    function _maxAllowedFee(uint96 fee) internal pure returns (uint96) {
        return uint96(LibPercentage.scaleByBPS(fee, MAX_BID_FRACTION));
    }

    function _exit(address prover) internal {
        vm.prank(prover);
        proverManager.exit();
    }
}<|MERGE_RESOLUTION|>--- conflicted
+++ resolved
@@ -41,10 +41,6 @@
     uint256 constant ZERO_DELAYED_PUBLICATIONS = 0;
 
     // Addresses used for testing.
-<<<<<<< HEAD
-    address inbox = vm.addr(0x100);
-=======
->>>>>>> 5fe87258
     address initialProver = vm.addr(0x101);
     address prover1 = vm.addr(0x200);
     address prover2 = vm.addr(0x201);
