--- conflicted
+++ resolved
@@ -73,10 +73,7 @@
     // 0xe321d900f3fd366734e2d071e30949ded20c27fd638f1a059390091c643b62c5
     bytes32 public signal = keccak256(abi.encode(value));
 
-<<<<<<< HEAD
-=======
     bytes32 public blockHash = 0x72ea63fa1980ed28a3e10245096d3bb7c717d83e025bcfb6e0a2889fa88984c7;
->>>>>>> 621a5110
     bytes32 public stateRoot = 0xbea626defff8745e6a6fd162f3480615a0e6eb285b8a8ba54b31fe2ffa950874;
     bytes32 public storageRoot = 0x04bdf08088bbf36329fe89a42e20579b0a9222b2301b4787eeecc03ef88bc507;
 
@@ -114,13 +111,6 @@
 
         vm.selectFork(L2Fork);
 
-<<<<<<< HEAD
-        ISignalService.SignalProof memory signalProof = ISignalService.SignalProof(accountProof(), storageProof());
-        bytes memory encodedProof = abi.encode(signalProof);
-
-        uint256 height = 1;
-        anchor.anchor(height, stateRoot);
-=======
         ISignalService.SignalProof memory signalProof =
             ISignalService.SignalProof(accountProof(), storageProof(), stateRoot, blockHash);
         bytes memory encodedProof = abi.encode(signalProof);
@@ -128,7 +118,6 @@
         uint256 height = 1;
         bytes32 commitment = keccak256(abi.encode(stateRoot, blockHash));
         anchor.anchor(height, commitment);
->>>>>>> 621a5110
 
         L2SignalService.verifySignal(height, address(anchor), defaultSender, signal, encodedProof);
     }
