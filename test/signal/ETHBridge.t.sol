--- conflicted
+++ resolved
@@ -44,13 +44,9 @@
         vm.prank(defaultSender);
         vm.deal(defaultSender, senderBalanceL1);
         bytes memory emptyData = "";
-<<<<<<< HEAD
         address canceler = address(0);
-        depositIdOne = L1EthBridge.deposit{value: depositAmount}(defaultSender, emptyData, canceler);
-=======
         address relayer = address(0);
-        depositIdOne = L1EthBridge.deposit{value: depositAmount}(defaultSender, emptyData, relayer);
->>>>>>> 2e897d3e
+        depositIdOne = L1EthBridge.deposit{value: depositAmount}(defaultSender, emptyData, relayer, canceler);
     }
 }
 
@@ -126,11 +122,7 @@
 
         address canceler = address(0);
         IETHBridge.ETHDeposit memory depositOne =
-<<<<<<< HEAD
-            IETHBridge.ETHDeposit(0, defaultSender, defaultSender, depositAmount, bytes(""), canceler);
-=======
-            IETHBridge.ETHDeposit(0, defaultSender, defaultSender, depositAmount, bytes(""), relayer);
->>>>>>> 2e897d3e
+            IETHBridge.ETHDeposit(0, defaultSender, defaultSender, depositAmount, bytes(""), relayer, canceler);
 
         vm.selectFork(L2Fork);
         L2EthBridge.claimDeposit(depositOne, commitmentHeight, encodedProof);
