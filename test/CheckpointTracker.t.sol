--- conflicted
+++ resolved
@@ -30,10 +30,6 @@
     uint256 constant ZERO_DELAYED_PUBLICATIONS = 0;
 
     function setUp() public {
-<<<<<<< HEAD
-        NUM_PUBLICATIONS = 20;
-=======
->>>>>>> 46ea35ef
         verifier = new NullVerifier();
 
         feed = new PublicationFeed();
