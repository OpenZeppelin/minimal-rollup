// SPDX-License-Identifier: MIT
pragma solidity ^0.8.28;

import {Test, console2} from "forge-std/Test.sol";
import {DataFeed} from "src/protocol/DataFeed.sol";
import {IDataFeed} from "src/protocol/IDataFeed.sol";

contract DataFeedTest is Test {
    DataFeed feed;

    function setUp() public {
        feed = new DataFeed();
    }

<<<<<<< HEAD
    function testRevert_NoBlobs() public {
        vm.expectRevert();
        IDataFeed.HookQuery[] memory queries = new IDataFeed.HookQuery[](0);
        feed.publish(0, queries);
    }

    function test_EmptyBlobDoesNotRevert() public {
        IDataFeed.HookQuery[] memory queries = new IDataFeed.HookQuery[](0);
        feed.publish(1, queries);
=======
    function test_NoBlobsDoesNotRevert() public {
        IDataFeed.MetadataQuery[] memory queries = new IDataFeed.MetadataQuery[](0);
        feed.publish(0, "", queries);
    }

    function test_EmptyBlobDoesNotRevert() public {
        IDataFeed.MetadataQuery[] memory queries = new IDataFeed.MetadataQuery[](0);
        feed.publish(1, "", queries);
>>>>>>> 3850f055
    }
}<|MERGE_RESOLUTION|>--- conflicted
+++ resolved
@@ -12,25 +12,13 @@
         feed = new DataFeed();
     }
 
-<<<<<<< HEAD
-    function testRevert_NoBlobs() public {
-        vm.expectRevert();
+    function test_NoBlobsDoesNotRevert() public {
         IDataFeed.HookQuery[] memory queries = new IDataFeed.HookQuery[](0);
-        feed.publish(0, queries);
+        feed.publish(0, "", queries);
     }
 
     function test_EmptyBlobDoesNotRevert() public {
         IDataFeed.HookQuery[] memory queries = new IDataFeed.HookQuery[](0);
-        feed.publish(1, queries);
-=======
-    function test_NoBlobsDoesNotRevert() public {
-        IDataFeed.MetadataQuery[] memory queries = new IDataFeed.MetadataQuery[](0);
-        feed.publish(0, "", queries);
-    }
-
-    function test_EmptyBlobDoesNotRevert() public {
-        IDataFeed.MetadataQuery[] memory queries = new IDataFeed.MetadataQuery[](0);
         feed.publish(1, "", queries);
->>>>>>> 3850f055
     }
 }